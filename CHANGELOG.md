--- conflicted
+++ resolved
@@ -1,11 +1,3 @@
-<<<<<<< HEAD
-#### 3.1.11: Maintenance Release
-
- - Add/Update German Translations for delay node (#4762) @dceejay
- - Update ws dependency
-
-#### 3.1.10: Maintenance Release
-=======
 #### 4.0.0: Milestone Release
 
 This marks the next major release of Node-RED. The following changes represent
@@ -29,7 +21,6 @@
 #### 4.0.0-beta.4: Beta Release
 
 Editor
->>>>>>> a1bf270b
 
  - Fix the Sidebar Config is not refreshed after a deploy (#4734) @GogoVega
  - Fix checkboxes are not updated when calling `typedInput("value", "")` (#4729) @GogoVega
