--- conflicted
+++ resolved
@@ -1,7 +1,3 @@
-<<<<<<< HEAD
-#### 2.2.0-beta.1: Beta Release
-
-=======
 #### 2.1.5: Maintenance Release
 
 Runtime
@@ -34,8 +30,6 @@
  - Link Call: add link call example (#3336) @HiroyasuNishiyama
  - WebSocket: Only setup ws client heartbeat once it is connected (#3344) @knolleary
  - Update Japanese translations in node help (#3332) @kazuhitoyokoi
->>>>>>> 943b1030
-
 
 #### 2.1.4: Maintenance Release
 
