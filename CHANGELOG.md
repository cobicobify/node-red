<<<<<<< HEAD
#### 1.0.0-beta.2: Beta Release

Runtime
 - Fix length calculation when loading library file

#### 1.0.0-beta.1: Beta Release

Runtime
 - Update runtime apis to support multiple libraries
 - Add Node 12 to travis (allow_failures)
 - Bump all dependencies Fixes #2152

Editor
 - [BREAKING] complete overhaul of editor DOM/CSS structure
 - [BREAKING] Get rid of Bootstrap
 - Simplify index.mst to a single div to insert the editor
 - Append node configs to div rather than body
 - Only redraw node status when it has changed
 - Minimise work done to calculate node label widths
 - Allow script tags with src to reference esm modules
 - Upgrade to jq 3.4.1 / jq-ui 1.12.1
 - Allow editor language to be chosen in editor settings
 - Only NLS status text that starts with a letter Fixes #2128
 - Fix display of link node list within subflow Fixes #2140
 - Blur the active element when closing edit dialog via action Fixes #2097
 - Trigger change evnt on typedInput when type changes and options present Fixes #2160
 - Move library import/export to single dialog
 - Move type-library dialogs to new style dialog
 - Fix node drag and drop animation
 - let status be simple text if wanted
 - Add workspace statusBar
 - Complete refresh of German translations
 - Fix memory leak in Debug sidebar #2163
 - Introduce toggleButton and move flow-disabled to use it
 - Allow RED.settings.get/set to use full property desc
 - Add auto-refresh toggle to context sidebar
 - Add build-custom-theme script
 - Add RED.view.selectNodes api for node selection whilst editing
 - Add node-select to typedInput

Nodes
 - http request node: warn user if msg.requestTimeout == 0
 - hide delay node reset label on deploy
 - Fix CSV regex to treat strings starting e as text
 - Add "don't parse numbers" option to csv node
 - Add expand editor button to Template node
 - Update catch/status nodes to use selectNodes api and treeList
=======
#### 0.20.7: Maintenance Release

 - Update jsonata to 1.6.5 which should fix #2183
 - Ensure the subflow stop promise is waiting for before restarting
 - Properly escape node types in palette
>>>>>>> 8bb7b2e8

#### 0.20.6: Maintenance Release

 - Revealing node position needs to account for zoom level Fixes #2172
 - stop join tripping up if last message of buffer is blank.
 - Improve handling of file upload in request node
 - Handle subflow internal node wired to a non-existant node Fixes #2202
 - Do not save subflow env vars with blank names
 - Don't allow a link node virtual wire to connect to normal port
 - Clear HTTP Request node authType when auth disabled Fixes #2215
 - Fix parsing of content-type header Fixes #2216
 - Fix join node reset issue with merging objects
 - Copy data-i18n attribute on TypedInput Fixes #2211

#### 0.20.5: Maintenance Release

 - Revert error handling in palette manager

#### 0.20.4: Maintenance Release

- Switch media-typer to content-type module Fixes #2122 #2123
- Use userObj.username and not .name for ssh key lookup Closes #2109
- Ensure mqtt message handlers are tidied up properly on partial deploy
- Update package dependencies
- Fix encoding menu in file node #2125
- Update ACE to 1.4.3-src-min-noconflict Fixes #2106
- Fix creating missing package.json when existing project imported Fixes #2115
- Allow subflow instance to override env var with falsey values Fixes #2113
- Prevent wire from normal node to link virtual port Fixes #2114
- Add explanation to the help text on the new feature to build query string from msg.payload #2116
- Bump bcrypt to latest
- Add Korean locales files for nodes #2100
- Add error message if catalog is invalid json
- Reduce udp out timeout to be less than default inject at start #2127

#### 0.20.3: Maintenance Release

- Do not dynamically add/remove upgrade listener in ws nodes
- Avoid env var reference loops and support $parent. prefix Fixes #2099
- Ensure config.\_flow is non-enumerable so is ignored by JSON.stringify
- Block loading ACE from cdn

#### 0.20.2: Maintenance Release

 - Filter out duplicate nodes when importing a flow
 - Handle node configs with multiple external scripts properly

#### 0.20.1: Maintenance Release

 - Ensure all subflow instances are stopped when flow stopping Fixes #2095
 - modify name of korean locale forders #2091
 - Ensure node names are sanitized before being presented
 - Subflow status node must pass status to parent flow Fixes #2087
 - fix problem on displaying option label on Firefox #2090

#### 0.20.0: Milestone Release

Runtime
 - Pass complete status to Status node and filter to editor
 - Ensure flows wait for all nodes to close before restarting Fixes #2067
 - Fix git clone with password protected key
 - Allow a project to be located below the root of repo
 - Detect the cloning of an empty git repo properly
 - Fix use of custom auth strategy plugins
 - Remove remnants of when library in git/index Fixes #2057
 - Clear subflow status on close
 - Add exportGlobalContextKeys to prevent exposing functionGlobalContext keys
 - Add --no-audit and --no-update-notifier flags to npm commands to reduce workload
 - Add envVarExcludes setting to block named env vars
 - Update settings.js docs on userDir to match reality Fixes #2082
 - Add Korean Language


Editor
 - Automatic placing of node icon according to input/output counts
 - Transfer placeholder and type to generated TypedInput field
 - Hitting enter in Comment node name field clicks markdown button
 - Shift status text left if no shape specified
 - Better align node status text to status dot
 - Handle treeList labels as text not html
 - Change subflow edit dialog titles
 - Resize subflow edit dialog properly
 - Add flow list button to tab bar
 - Handle node name as unsanitized text in debug sidebar

Nodes

 - HTTP Request: Add Digest and Bearer Auth modes to http request node (#2061)
 - HTTP Request: Add multipart/form-data support to http request node (#2076)
 - TCP: include session/event info in status events
 - WebSocket: include session/event info in status events
 - Add i18n support for port label of inject/exec/httprequest/file nodes
 - Join node: handle merged objects with repeated properties and honour parts
 - JSON node: handle single booleans and numbers
 - File node: add encoding support to file in/out node (#2066)

#### 0.20.0-beta.5: Beta Release

Runtime

 - Bump dependencies
 - Allow `$parent` access of flow context
 - Make Node.\_flow a writeable property
 - Do not propagate Flow.getNode to parent when called from outside flow
 - Add support of subflow env var

Editor

 - Properly sanitize node names in deploy warning dialogs
 - Fix XSS issues in library ui code
 - Add env type to subflow env var types
 - Display parent subflow properties in edit dialog
 - Fix direction value of subflow output
 - Add Status Node to Subflow to allow subflow-specific status Closes #597
 - Better handling of multiple flow merges Fixes #2039

Nodes

 - Various translation updates
 - Catch: Add 'catch uncaught only' mode. Closes #1747
 - Link: scroll to current flow in node list
 - HTTPRequest: add option to urlencode cookies
 - HTTPRequest: option to use msg.payload as query params on GET. #1981
 - Debug: Add local time display option to numerics in debug window
 - MQTT: Add parsed JSON output option

#### 0.20.0-beta.4: Beta Release

Runtime

 - Bump JSONata to 1.6.4
 - Add Flow.getSetting for resolving env-var properties
 - Refactor Subflow logic into own class
 - Restore RED.auth to node-red module api
 - Tidy up when usage in Flow and Node

Editor

 - German translation
 - Change default dropdown appearance and sidebar tab menu handling
 - Handle multiple-select box when nothing selected Fixes #2021
 - Handle i18n properly when key is a valid sub-identifier Fixes #2028
 - Avoid duplicate links when missing node type installed Fixes #2032
 - Add View Tools
 - Don't collapse version control header when clicking refresh
 - Add fast entry via keyboard for string of nodes
 - Check for undeployed change before showing open project dialog
 - Add placeholder node when in quick-add mode
 - Move nodes to top-left corner when converting to subflow

Nodes

 - Debug: Allow debug edit expression to be sent to status
 - WebSocket: Fix missing translated help


#### 0.20.0-beta.3: Beta Release

Editor

 - Update palette manager view properly when module updated
 - Add TreeList common widget
 - Fix visual jump when opening Comment editor on Safari Part of #2008
 - Fix vertical align of markdown editor in Safari Fixes #2008
 - Avoid marking node as changed if label state is default Fixes #2009
 - Highlight port on node hover while joining
 - Support drag-wiring of link nodes
 - Allow TypeSearch to include a filter option
 - Improve diff colouring
 - Allow sections to toggle in 2-element stack
 - Add support for ${} env var syntax when skipping validation Closes #1980
 - i18 support for markdown editor tooltip
 - Add RED.editor.registerTypeEditor for custom type editors
 - Tidy up markdown toolbar handling across all editors
 - Added validation while export into library
 - Reuse notification boxes rather than stack multiple of the same type
 - Make ssh key dialog accessible when opened from new proj dialog

Runtime

 - Bump JSONata to 1.6.4 Fixes #2023
 - Add audit logging to admin api
 - Fix failure of RED.require #2010
 - Allow oauth strategy callback method to be customised Closes #1998
 - Ensure fs context cache is flushed on close Fixes #2001
 - Fix library Buffer( to Buffer.alloc( for node 10
 - Catch file-not-found on startup when non-existant flow file specified
 - Actively expire login sesssions and notify user
 - Add quotation marks for basic auth challenge #1976

Nodes

 - Change: remove promises to improve performance
 - Debug: add ability to apply JSONata expression to message
 - Join: remove promises to improve performance
 - JSON: delete msg.schema before sending msg to avoid conflicts
 - Link: update UI to use common TreeList widget
 - Switch: remove promises to improve performance

#### 0.20.0-beta.2: Beta Release

 - Split Node-RED internals into multiple sub-modules

Editor

 - Allow the editor to use a custom admin api url root
 - Improve performance of Flow Diff dialog - @TothiViseo #1989
 - Add 'open project' option to Projects Welcome dialog
 - Add 'type already registered' check in palette editor
 - Handle missing tab.disabled property
 - Handle missing wires prop and string x/y props on import
 - Add RED.notifications.hide flag - for UI testing
 - Improve alignment of node label edit inputs
 - Show arrow-in node when invalid font-awesome icon name was specified for default icon
 - Add ability to delete context values from sidebar
 - Allow copy-to-clipboard copy whole tabs
 - Make disabled flows more obvious in editor
 - Allow import/export from file in editor
 - Allow config nodes to be selected in sidebar and deleted
 - Show port label of subflow with input port
 - Support ctrl-click selection of flow tabs
 - Allow left-hand node button to act as toggle
 - Support dbl-click in tab bar to add new flow in position
 - Fix duplicate subflow detection on import
 - Add import notification with info on what has been imported Closes #1862
 - Show error details when trying to import invalid json
 - Show default icon when non-existent font-awesome icon was specified
 - Add configurable option for showing node label
 - Avoid http redirects as Safari doesn't reuse Auth header Fixes #1903
 - Tidy up ace tooltip styling
 - Add event log to editor
 - Add tooltips to multiple editor elements
 - Allow palette to be hidden
 - Add node module into to sidebar and palette popover
 - Mark all newly imported nodes as changed
 - Allow a node label to be hidden
 - Add markdown formatting toolbar
 - Add markdown toolbar to various editors
 - Fix i18n handling for ja-JP locale on Safari/MacOS
 - Add node body tooltip
 - Decrease opacity of flow-navigator
 - Update tooltip style
 - Update ACE to 1.4.1-src-min-noconflict
 - Cache node locales by language
 - Show icon element with either icon image or fa-icon
 - Added font-awesome icons to user defined icon
 - Update info side bar with node description section
 - One-click search of config node users
 - Redesign node edit dialog to tabbed style
 - Add 'restart flows' option to deploy menu
 - Add node description property UI


Runtime

 - Allow a project to be loaded from cmdline
 - Handle lookup of undefined property in Global context Fixes #1978
 - Refuse to enable Manage Palette if npm too old
 - Remove restriction on upgrading non-local modules
 - Remove deprecated Buffer constructor usage Fixes #1709
 - Update httpServerOptions doc in settings.js
 - Exclude non-testable .js files from the unit tests
 - Add --safe mode flag to allow starting without flows running
 - Add setting-defined accessToken for automated access to the adminAPI - #1789

Nodes

 - Move all core node EN help to their own locale files - #1990
 - CSV: better regex for number detection
 - Debug: hide button if not configured to send to sidebar
 - Delay: report queue activity when in by-topic mode
 - Delay: add msg.flush mode
 - Exec: Preserve existing properties on msg object
 - File: remove CR/LF from incoming filename
 - Function: create custom ace javascript mode to handle ES6 Fixes #1911
 - Function: add env.get
 - HTTP Request: Add http-proxy config #1913
 - HTTP Request: add msg.redirectList to output
 - HTTP Request: add msg.requestTimeout option for per-message setting - @natcl #1959
 - MQTT: add auto-detect and base64 output to mqtt node Fixes #1912 - @DurandA
 - MQTT: only unsubscribe node that is being removed
 - Sentiment: move to node-red-node-sentiment
 - Switch: add missing edit dialog icon
 - Tail: move to node-red-node-tail
 - TCPGet: clear status if user changes target per message
 - Template: tidy up edit dialog
 - UDP: more resilient binding to correct port for udp, give input side priority
 - Split/Join: add msg.reset to info panel
 - Split/Join: reset join without sending part array
 - Watch: add msg.filename so can feed direct to file in node
 - WebSocket: preserve \_session on msg but don't send as part of wholemsg

#### 0.19.6: Maintenance Release

 - Fix encoding of file node from binary to utf8 - #2051

#### 0.19.5: Maintenance Release

 - Recognize pip installs of RPi.GPIO (#1934)
 - Merge pull request #1941 from node-red-hitachi/master-batch
 - Merge pull request #1931 from node-red-hitachi/master-typedinput
 - Set min value of properties and spinners for batch
 - Fix that unnecessary optionMenu remains
 - Merge pull request #1894 from node-red-hitachi/fix-overlapping-file-node-execution
 - Merge pull request #1924 from imZack/patch-1
 - Add missing comma
 - Do not disable context sidebar during node edit Fixes #1921
 - Don't allow virtual links to be spliced Fixes #1920
 - Merge project package changes to avoid overwritten changes
 - Handle manually added project deps that are unused Fixes #1908
 - update close & input handling of File node
 - make close handler argument only one
 - Merge pull request #1907 from amilajack/patch-2
 - Change repo badge to point to master branch
 - invoke callbacks if async handler is specified
 - Merge pull request #1891 from camlow325/resolve-example-path-for-windows-support
 - Merge pull request #1900 from kazuhitoyokoi/master-addtestcases4settings.js
 - wait closing while pending messages exist
 - Add test cases for red/api/editor/settings.js
 - Ensure all palette categories are opened properly Closes #1893
 - Resolve path when sending example file for Windows support
 - fix multiple input message processing of file node

#### 0.19.4: Maintenance Release

 - Fix race condition in non-cache lfs context Fixes #1888
 - LocalFileSystem Context: Remove extra flush code
 - Prevent race condition in caching mode of lfs context (#1889)
 - Allow context store name to be provided in the key
 - Switch node: only use promises when absolutely necessary
 - Fix dbl-click handling on webkit-based browsers
 - Ensure context.flow/global cannot be deleted or enumerated
 - Handle context.get with multiple levels of unknown key Fixes #1883
 - Fix global.get("foo.bar") for functionGlobalContext set values
 - Fix node color bug (#1877)
 - Merge pull request #1857 from cclauss/patch-1
 - Define raw_input() in Python 3 & fix time.sleep()

#### 0.19.3: Maintenance Release

 - Split node - fix complete to send msg for k/v object
 - Remove unused Join node merged object key typed input
 - Set the JavaScript editor to full-screen
 - Filter global modules installed locally
 - Add svg to permitted icon extension list
 - Debug node - indicate status all the time if selected to do so
 - pi nodes - increase test coverage slightly
 - TCP-request node - only write payload
 - JSON schema: perform validation when obj -> obj or str -> str
 - JSON schema: add draft-06 support (via $schema keyword)
 - Mqtt proxy configuration for websocket connection, #1651.
 - Allows MQTT Shared Subscriptions for MQTT-In core node
 - Fix use of HTML tag or CSS class specification as icon of typedInput

#### 0.19.2: Maintenance Release

 - Ensure node default colour is used if palette.theme has no match
 - fix lost messages / properties in TCPRequest Node; closes #1863 (#1864)
 - Fix typo in template.html
 - Improve error reporting from context plugin loading
 - Prevent no-op edit of node marking as changed due to icon
 - Change node must handle empty rule set

#### 0.19.1: Maintenance Release

 - Pull in latest twitter node
 - Handle windows paths for context storage
 - Handle persisting objects with circular refs in context
 - Ensure js editor can expand to fill available space
 - Add example localfilesystem contextStorage to settings
 - Fix template node handling of nested context tags

#### 0.19: Milestone Release

Editor

 - Add editorTheme.palette.theme to allow overriding colours
 - Index all node properties when searching Fixes #1446
 - Handle NaN and Infinity properly in debug sidebar Fixes #1778 #1779
 - Prevent horizontal scroll when palette name cannot wrap
 - Ignore middle-click on node/ports to enable panning
 - Better wire layout when looping back
 - fix appearence of retry button of remote branch management dialog
 - Handle releasing ctrl when using quick-add node dialog
 - Add $env function to JSONata expressions
 - Widen support for env var to use ${} or $() syntax
 - Add env-var support to TypedInput
 - Show unknown node properties in info tab
 - Add node icon picker widget
 - Only edit nodes on dbl click on primary button with no modifiers
 - Allow subflows to be put in any palette category
 - Add flow navigator widget
 - Cache flow library result to improve response time Fixes #1753
 - Add middle-button-drag to pan the workspace
 - allow multi-line category name in editor
 - Redesign sidebar tabs
 - Do not disable the export-clipboard menu option with empty selection

Nodes

 - Change: Ensure runtime errors in Change node can be caught Fixes #1769
 - File: Add output to File Out node
 - Function: add expandable JavaScript editor pane
 - Function: allow id and name reference in function node code (#1731)
 - HTTP Request: Move to request module
 - HTTP: Ensure apiMaxLength applies to HTTP Nodes Fixes #1278
 - Join: accumulate top level properties
 - Join: allow environment variable as reduce init value
 - JSON: add JSON schema validation via msg.schema
 - Pi: Let nrgpio code work with python 3
 - Pi: let Pi nodes be visible/editable on all platforms
 - Switch: add isEmpty rule
 - TCP: queue messages while connecting; closes #1414
 - TLS: Add servername option to TLS config node for SNI Fixes #1805
 - UDP: Don't accidentally re-use udp port when set to not do so

Persistent Context

 - Add Context data sidebar
 - Add persistable context option
 - Add default memory store
 - Add file-based context store
 - Add async mode to evaluateJSONataExpression
 - Update RED.util.evaluateNodeProperty to support context stores

Runtime

 - Support flow.disabled and .info in /flow API
 - Node errors should be Strings not Errors Fixes #1781
 - Add detection of connection timeout in git communication Fixes #1770
 - Handle loading empty nodesDir
 - Add 'private' property to userDir generated package.json
 - Add RED.require to allow nodes to access other modules
 - Ensure add/remove modules are run sequentially

#### 0.18.7: Maintenance Release

Editor Fixes

 - Do not trim wires if node declares outputs in defaults but misses value Fixes #1737

Node Fixes

 - Relax twitter node version ready for major version bump
 - Pass Date into the Function node sandbox to fix instanceof tests
 - let TCP in node report remote ip and port when in single packet mode
 - typo fix in node help (#1735)

Other Fixes
 - Tidy up default grunt task and fixup test break due to reorder Fixes #1738
 - Bump jsonata version

#### 0.18.6: Maintenance Release

Editor Fixes

 - Handle a node having wires in the editor on ports it no longer has Fixes #1724
 - Add missing ACE snippet files
 - Fix wireClippedNodes is not defined Fixes #1726
 - Split node html to isolate bad nodes when loading
 - Avoid unnecessary use of .html() where .text() will do

 - Add editorTheme.projects.enabled to default settings.js"

#### 0.18.5: Maintenance Release

Projects

 - Add clone project to welcome screen
 - Handle cloning a project without package.json
 - Keep remote branch state in sync between editor and runtime

New Features

 - Add type checks to switch node options (#1714)
 - add output property select to HTML parse node (#1701)
 - Add Prevent Following Redirect to HTTP Request node (#615) (#1684)
 - Add debug and trace functions to function node (#1654)
 - Enable user defined icon for subflow
 - Add MQTT disconnect message and rework broker node UI (#1719)
 - Japanese message catalogue updates (#1723)
 - Show node load errors in the Palette Manager view

Editor Fixes

 - Highlight subflow node when log msg comes from inside Fixes #1698
 - Ensure node wires array is not longer than outputs value Fixes #1678
 - Allow importing an unknown config node to be undone Fixes #1681
 - Ensure keyboard shortcuts get saved in runtime settings Fixes #1696
 - Don't mark a subflow changed when actually modified nothing (#1665)

Node Fixes

 - bind to correct port when doing udp broadcast/multicast (#1686)
 - Provide full error stack in Function node log message (#1700)
 - Fix http request doc type Fixes #1690
 - Make debug slightly larger to pass WCAG AA rating
 - Make core nodes labels more consistent, to close #1673
 - Allow template node to be updated more than once Fixes #1671
 - Fix the problem that output labels of switch node sometimes disappear (#1664)
 - Chinese translations for core nodes (#1607)

Runtime Fixes

 - Handle and display for invalid flow credentials when project is disabled #1689 (#1694)
 - node-red-pi: fix behavior with old bash version (#1713)
 - Fix ENOENT error on first start when no user dir (#1711)
 - Handle null error object in Flow.handleError Fixes #1721
 - update settings comments to describe how to setup for ipv6 (#1675)
 - Remove credential props after diffing flow to prevent future false positives Fixes #1359
 - Log error if settings unavailable when saving user settings Fixes #1645
 - Keep backup of .config.json
 - Add warning if using \_credentialSecret from .config.json
 - Filter req.user in /settings to prevent potentially leaking info

#### 0.18.4: Maintenance Release

Projects

 - Ensure sshkey file path is properly escaped on Windows
 - Normalize ssh key paths for Windows file names
 - Ensure userDir is an absolute path when used with sshkeygen
 - Detect if there are no existing flows to migrate into a project
 - Use relative urls when retriving flow history
 - Add credentialSecret to clone pane
 - Delay clearing inflight when changing credentials key
 - Mark deploy inflight when reverting a file change
 - Handle missing_flow_file error on clone properly
 - Remote project from cached list on delete so it can be reused
 - Fix tests for existing file flag in settings

Editor Fixes

 - Fix merging a remote diff
 - Fixed the problems when using a node without defaults
 - Disable user defined icon for subflow
 - getDefaultNodeIcon should handle subflow instance nodes Fixes #1635
 - Add Japanese info text for core nodes
 - Fix message lookup for core nodes in case of i18 locales directory exists
 - Prevent the last tab from being deleted

Node Fixes

 - Ensure trigger gets reset when 2nd output is null


#### 0.18.3: Maintenance Release

Projects

 - Fix permissions on git/ssh scripts
 - Add support for GIT_SSH on older levels of git
 - Handle host key verification as auth error
 - Ensure commit list has a refs object even if empty
 - Make git error detection case-insensitive
 - Fix up merge conflict handling
 - Use flow-diff when looking at flow file changes

Node Fixes

 - Ensure debug tools show for 'complete msg object'
 - Fix msg.parts handling in concat mode of Batch node

Editor Fixes

 - Fix offset calculation when dragging node from palette
 - Allow a library entry to use non-default node-input- prefixes
 - Change remote-diff shortcut and add it to keymap Fixes #1628

#### 0.18.2: Maintenance Release

Projects

 - Filter out %D from git log command for older git versions
 - Ensure projects are created as logged in user
 - Better error handling/reporting in project creation
 - Add Project Settings menu option
 - Refresh vc sidebar on remote add/remove
 - Fix auth prompt for ssh repos
 - Prevent http git urls from including username/pword
 - Fix fetch auth handling on non-default remote
 - Avoid exception if git not installed
 - Check version of git client on startup
 - Fix pull/push when no tracked branch
 - Add git_pull_unrelated_history handling
 - Handle delete of last remote in project settings

Node Fixes

 - Fix and Add some Chinese translations
 - Update sort/batch docs
 - Don't assume node has defaults when exporting icon property
 - Ensure send is last thing trigger does
 - Ensure trigger doesn't set two simultaneous timeouts
 - Add missing property select var to HTML node
 - Add a default keepalive to tcp client mode
 - Move node.send in exec and httprequest nodes


#### 0.18.1: Maintenance Release

Projects

 - Handle more repo clone error cases
 - Relax validation of git urls
 - Revalidate project name on return to project-details view
 - Avoid unnecessary project refresh on branch-switch Fixes #1597
 - Add support for file:// git urls
 - Handle project first-run without existing flow file
 - Handle delete of last remote in project settings
 - Add git_pull_unrelated_history handling
 - Fix pull/push when no tracked branch
 - Remember to disable projects in editor when git not found

Node Fixes

 - Trigger node migration - ensure bytopic not blank
 - Add HEAD to list of methods with no body in http req node #1598
 - Do not include payload in GET requests Fixes #1598
 - Update sort/batch docs Fixes #1601
 - Don't assume node has defaults when exporting icon property


#### 0.18: Milestone Release

Runtime

 - Beta: Projects - must be enabled in settings file
 - Allow port zero for Express (#1363)
 - Better error reporting when module provides duplicate type
 - Update jsonata to 1.5.0
 - add express-session memorystore without leaks (#1435)
 - Allow adminAuth.user to be a Function Fixes #1461
 - Ensure RED.server is set even if admin api disabled
 - Ensure strategy login button uses relative URL Fixes #1481
 - ignore `_msgid` when merging full objects
 - Move node install to spawn to allow for big stdout Fixes #1488
 - SIGINT handler should wait for stop to complete before exit

Editor

 - allow a node's icon to be set dynamically (#1490)
 - Batch messages sent over comms to increase throughput
 - Migrate deploy confirmations to notifications
 - `oneditdelete` should be available to all node types Closes #1346
 - Sort typeSearch results based on position of match
 - Update ACE to test and add python highlighter (#1373)
 - Clear mouse state when typeSearch cancelled Fixes #1517
 - Handle scoped modules via palette editor
 - TypedInput: handle user defined value/labels options Fixes #1549

Nodes

 - add msg. select to range and yaml nodes
 - add property choice to xml, sentiment nodes
 - mqtt: Add 'name' to mqtt-broker node, and label it by this if it is set. (#1364)
 - Add option to JSON node to ensure particular encoding
 - add parts support for HTML node (#1495)
 - Add passphrase to TLS node
 - Add rc property to exec node outputs 1 and 2 (#1401)
 - Add skip first n lines capability to csv node (#1535)
 - Add support for rejectUnauthorized msg property
 - Add TLS options to WebSocket client
 - Added parsed YAML support for template node (#1443)
 - Allow delay node in rate-limit mode to be reset Fixes #1360
 - Allow setTimeout in Function node to be promisified in node 8
 - Debug to status option (#1499)
 - enable template config via msg.template for stored or generated templates (#1503)
 - HTTP REQUEST: Adding PROPPATCH and PROPFIND http methods (#1531)
 - Initial support of merge & reduce mode for JOIN node (#1546)
 - Initial support of new BATCH node (#1548)
 - Initial support of sequence rules for SWITCH node (#1545)
 - initial support of SORT node (#1500)
 - Inject node - let once delay be editable (#1541)
 - Introduce `nodeMaxMessageBufferLength` setting for msg sequence nodes
 - Let CSV correct parts if we remove header row.
 - let default apply if msg.delay not set in override mode. (#1397)
 - let trigger node be reset by boolean message (#1554)
 - Let trigger node support per topic mode (#1398)
 - let HTML node return empty array for no matching input (#1582)
 - MQTT node - if Server/URL config contains '//' use it as a complete url; enabled ws:// and wss://
 - clone messages before delayed send (#1474)
 - Decrement connected client count rather than show disconnected
 - Don't end mqtt client on first error Fixes #1566
 - File out - create dirs synchronously to ensure they exist Fixes #1489
 - Fix debug message format for Buffer (#1444)
 - Fix global.keys() bug in function node (#1417)
 - Handle escape characters in template node which uses Mustache format and JSON output mode (#1377)
 - Move all node.send to end of timer functions in trigger node (issue #1527) (#1539)
 - Publish null/undefined to mqtt as blank not toString Fixes #1521
 - remove inject node at specific time spinner
 - restrict inject interval to less that 2^31 millisecs
 - tag UDP ports in use properly so they get closed correctly (#1508)

#### 0.17.5: Maintenance Release

 - Add express-session missing dependency for oauth
 - Fix improper type tests is core test cases
 - File node: recreate write stream when file deleted Fixes #1351
 - Add flow stopping trace messages
 - Fix userDir test case when .config.json exists (#1350)
 - Do not try to send msg after http request error handled Fixes #1344
 - Fix boundary problem in range node (#1338)
 - Modify messages in node properties to refer messages.json (#1339)
 - Fix settings.js replacing webSocketVerifyClient by webSocketNodeVerifyClient (#1343)


#### 0.17.4: Maintenance Release

 - Add request node test case for POSTing 0
 - Allow false and 0 in payload for httprequest (#1334)
 - Add file extension into flow name of library automatically (#1331)
 - Fix accessing global context from jsonata expressions Fixes #1335
 - Disable editor whilst a deploy is inflight Fixes #1332
 - Replace Unknown nodes with their real versions when node loaded
 - Retry auto-install of modules that fail
 - Fix column name in link nodes to refer language file (#1330)
 - Use namespaces with link node title attributes i18n name Fixes #1329
 - Tidy up GPIO pin table presentation Fixes #1328
 - Join: count of 0 should not send on every msg
 - Handle importing only one end of a link node pair
 - Make sending to Debug synchronous again Fixes #1323
 - Make send-error behaviour optional in file node
 - Restore File In node behaviour of sending msg on error
 - Expose context.keys within Function node
 - JSON parser default should be not formatting output


#### 0.17.3: Maintenance Release

 - Fix flow library in menu to support period characters as flow name (#1320)
 - editorTheme not setting custom css/scripts properly
 - Fix missing icons for some nodes (#1321)
 - Add reformat button to JSONata test data editor
 - Update delay node status without spawning unnecessary intervals
 - Avoid stringify ServerResponse and Socket in Debug node Fixes #1311
 - Fix creating userDir other than system drive on Windows (#1317)
 - Trigger node not handling a duration of 0 as block mode Fixes #1316
 - Unable to config GPIO Pin 13 Fixes #1314

#### 0.17.2: Maintenance Release

 - Fix GPIO node labels

#### 0.17.1: Maintenance Release

 - Fix PI gpio to use BCM
 - Prevent event thread contention when sending to Debug node Closes #1311
 - Fix Bug: Can not display node icon when npm package has scope (#1305) (#1309)
 - Clear moved flag when nodes are deployed

#### 0.17: Milestone Release

Runtime

 - Return flow rev on reload api when api v2 enabled Closes #1273
 - Provide single endpoint to load all node message catalogs
 - Add .trace and .debug to Node prototype
 - Rename oauth auth scheme to strategy as it works for openid
 - Allow oauth schemes provide a custom verify function
 - Add support for oauth adminAuth configs
 - Cache auth details to save needlessly recalculating hashes
 - Add context.keys function to list top-level keys
 - Strip BOM character from JSON files if present Fixes #1239
 - Version check no meta (#1243)
 - Ensure all nodes have access to global context Fixes #1230
 - Don't process subscription for unauthenticated comms link Fixes #851
 - Clone credentials when passing to node Fixes #1198
 - Resolve dir argument of getLocalNodeFiles function (#1216)
 - Add wait for writing a library entry into a file. (#1186)
 - Use correct Buffer.from method rather than constructor
 - update core nodes to use newer Buffer syntax
 - Treat missing msg properties as undefined rather than throw error Fixes #1167
 - Allows flows to be enabled/disabled in the runtime
 - add off option to logging settings comment
 - Log error stack traces if verbose flag is set
 - Extract line number if available from node load errors
 - Add node 8 to travis (with allow failure)
 - Shuffle promises for creating default package.json
 - Create a package.json file in userDir if one doesn't exist
 - autoInstallModules option must honour version/pending_version
 - Refuse to update a non-local node module
 - Finalise nodeSettings and update tlsConfigDisableLocalFiles
 - Allow a node to declare what settings should be made available to the editor. (#1185)
 - Add node whitelist function (#1184)
 - Allow a node to declare settings that should be exported
 - Add test coverage for deleting a flow
 - Update tests for oauth -> strategy rename
 - Fix the test cases which sometimes fails due to timing. (#1228)
 - Extend timeout for the test case of installing non-existant path. (#1191)
 - Fix loader test to expect line numbers in load errors
 - Update ui_spec for icon module path
 - let node installer try to save with ~ version prefix to allow minor updates
 - Log error when non-msg-object is returned from a Function
 - Timeout a node that fails to close - default 15s timeout
 - Pass a 'removed' parameter to node close handler
 - Remove event passing for icons/examples from the api layer
 - Update general dependencies

Nodes

 - Do not log node errors if handled by a Catch node
 - Fix wrong number of double quotes in CSV parsing
 - let csv node handle ip addresses without trying to parse
 - Update debug node to register the settings it uses
 - Handle IncomingMessage/ServerResponse object types in debug Fixes #1202
 - Toggling debug node enabled/disabled state should set state dirty Fixes #1203
 - redo delay node status messages to be interval based
 - Update delay node ui
 - Add new msg.delay option to delay node
 - stop delay node spamming web socket (when in fast rate limit mode)
 - Delay/Range node help tidy up
 - Bug fix in exec node. White spaces in arguments now works (#1285)
 - Make exec node explicitly call SIGTERM for default
 - Fix exec node error tests on Windows (#1234)
 - update messages for updated exec node
 - Make exec node spawn and exec outputs more consistent
 - Exec node for windows environment (#1200)
 - remove requirement for cmd in exec node config + new style info
 - retry exec node tests
 - let exec node take msg.kill SIG... param and pid param
 - Third output from Exec node must be consistent for success/failure conditions
 - exec node returns 0 on the third output if command ended without error. (#1160)
 - exec node can be killed on demand
 - add "split/stream" ability to file in node
 - add port label to file node and update info
 - Allow nodes to have translations not in core (#1183)
 - fix tcp node new Buffer alloc size 0
 - change pin selection table for pi gpis nodes
 - stop using sudo for Pi gpio access
 - adding frequency configuration to pwm output (#1206)
 - Fix Pi GPIO debounce
 - let Hypriot on Pi detect gpio correctly
 - More core node info help tidy up
 - Tidy up more core node help text
 - Tidy up parser node edit dialogs and help text
 - yet more core node info updates
 - more core node info updates to newer style
 - Update some core nodes info
 - First pass of new node-info style
 - MQTT new style info
 - Fix empty extra node help content issue
 - Handle HTTP In url that is missing its leading / Fixes #1218
 - Add file upload support to HTTP In node
 - HTTP Request node: add info on how to do form encoding
 - Prevent unmodified msg.headers from breaking HTTP Request flows Closed #1015
 - Add cookie handling to HTTP Request node
 - Add guard against the http-request buffer fix being reverted
 - Multipart streaming
 - Add http-request node unit tests
 - http request node add transport validity check and warn.
 - Update follow_redirects to fix http_proxy handling Fixes #1172
 - Allow statusCode/headers to be set directly within HTTP Response node
 - let inject "between time" also fire at start - Plus new info
 - remove repeat symbol from inject if repeat is 0
 - Add port labels to inject node (to show types)
 - Add buffer joiner mode to Join node
 - Let join node auto re-assemble buffers
 - let join also accumulate strings (and not fail)
 - Add Pretty print option to JSON node and
 - Fix selection of link nodes
 - Add link label value as portLabels
 - Add sentence about clearing retained topic on mqtt
 - make sure MQTT client closes if redeploy during reconnect
 - make sure MQTT client closes if redeploy during reconnect
 - slight filed size adjust for mqtt broker port field - allow 5 digits
 - Add help info for split node
 - split node - in object mode allow msg.complete on its own
 - let split of objects use key to set another property (e.g. topic)
 - adding streaming modes into split node
 - let split node reassemble based on a final packet. (as well as the first)
 - Add buffer support to split node
 - updated split/join node (split still needs work before release)
 - Added a name icon and a description label on edit subflow window.
 - Don't display port labels for subflow pseudo-port nodes
 - Added a name icon and a description label on edit subflow window.
 - tcp request - remove confusing timeout wording from info
 - Final TCP node nits - let 0 do it's thing as per every other timeout
 - fix tcp port not waiting as per info/previous behaviour
 - TCP In: Fix error in timout callback (#1249)
 - Make tcp send msg more consistent
 - Update 31-tcpin.js (#1235)
 - really close tcp node connection right away (if told to)
 - clone message before send in stay connected mode
 - Better template node help example
 - Add option to parse Template result as JSON before sending
 - nail trigger test for windows AND linux
 - give up on SIGQUIT for widows test
 - better tests for windows nodes
 - comment out 2nd exec node kill tests
 - fixes for grunt files tests on Windows
 - Add events to test helper
 - Change default value of tlsConfigDisableLocalFiles to false
 - Add the node setting tlsConfigDisableLocalFiles for tls node. (#1190)
 - UI to upload certificates and keys for TLS node
 - Update trigger help
 - let trigger node set repeated outputs
 - Move udp sock error listener to only be instantiated once.
 - Let watch node recurse into subdirectories
 - Misconfigured WebSocket nodes should not register msg handlers
 - Add websocketVerifyClient option to enable custom websocket auth Fixes #1127

Editor

 - Bump ACE editor to v1.2.7
 - Add RED.utils.getNodeLabel utility function
 - Include module name in requests for node icons
 - Change debug message menu icon
 - Handle empty array/objects in debug view
 - Add per-node filter option to Debug pane
 - Ensure debug node marked changed when button pressed
 - Fix pop-out debug window for all the recent updates
 - Add debug message menu
 - Don't include msg. in debug message copied paths
 - Format Buffer numbers as hex by default
 - Remember formatting choices for dbg msg elements
 - Allow debug msg elements to be pinned
 - Only show debug tools under the debug tab
 - Fix test for valid js identifiers in debug path construction
 - Remove unused modified flag on debug messages
 - Add copy path/value buttons to debug messages
 - dont match only part of the node type (#1242)
 - Add editorTheme.logout.redirect to allow redirect on logout Closes #1213
 - Handle logging out and already logged-out editor Fixes #1288
 - Fix bug: Export Subflows (#1282)
 - destroy editor to ensure fully removed on close (function, template, comment)
 - Don't try to nls status text starting with '.' Fixes #1258
 - Add note of removed flows in diffConfig (#1253)
 - Add description to flow same as subflow
 - Allow tabs to be enabled/disabled in the editor
 - Make H3 sections in node help collapsible
 - Add JSON Expression editor
 - Expression editor - clear legacy flag for blank expressions
 - Ensure node labels are reordered properly to match outputs
 - Add 'none' placeholder for empty port label form
 - Don't mark a node changed when going from none to blank labels
 - Leave a node to nls its own port labels
 - Allow a node to override default labels
 - Add placeholder text on label inputs and clear buttons
 - Add port labels to Subflow nodes
 - Keep port label form in sync with output reordering
 - Basic node label editor
 - Port label editor starting point
 - Allow port labels be i18n identifiers
 - Add inputLabels and outputLabels to node defn + Update Change node
 - Resize port labels based on content
 - Initial port label behaviour
 - Allow a node to decide for itself if its button should be enabled or not
 - Provide feedback when enable/disable node fails
 - Add node module update api and expose in palette editor
 - Reset palette-manager tabs when settings dialog reopened
 - Move palette editor to settings panel
 - Move palette editor to userSettings dialog
 - Move view and keyboard into user settings dialog
 - Add basic user settings panel
 - Node status should be on by default
 - Make theme able to load custom javascript (#1211)
 - Allow tips to be hidden and cycled through
 - Add info tips back to the sidebar
 - Add buffer mode to typedInput
 - Add typedInput binary mode icon
 - Ensure all ace editors are destroyed in the expression editors
 - Refresh sidebar info when tab is changed
 - better spacing for library widget
 - Fix gridSize for node width calculation to avoid odd resizing
 - Redraw grid properly if gridSize changes
 - Scroll sidebar info tab to top when changing content
 - Ensure info tab sections are collapsible when set from palette
 - Only show tab info if there is an active tab
 - Only check for reordered outputs if outputMap defiend
 - Avoid circular references when stingifying node objects
 - Fix padding of config node edit dialog
 - Add force-deploy option when conflict detected
 - Hide tip box on startup if disabled
 - Track node moves separately to node config changes
 - Ensure ace editor instances are freed if edit cancelled
 - Clip overly long notification messages
 - Use queryCommandSupported not queryCommandEnabled to check for copy support
 - Add tip to tab description editor
 - Make tab info edit box resizable
 - Shrink config node appearance in info table
 - Display config nodes in Info sidebar table
 - Ensure flow info box updates after editing flow
 - Hide Node info section when displaying changelog
 - Restructure info tab
 - Provide notification when new flows deployed in the background
 - Stop some ui elements from clearing url anchor when clicked
 - clipboard export text stay highlighted even when button deselected
 - ensure export clipboard keeps text selected and formatted
 - Defer resizing tray components until they have finished building
 - Use pre-calculated values for connection path
 - Use textContent to avoid manual escaping
 - Add RED.stack as a common ui component
 - Numeric validator that accepts blank should accept undefined
 - Add visual cue as to whether the workspace is focused
 - Allow RED.validators.number to allow blank values as valid
 - Support dropping json files into the editor
 - NLS Expression/JSON editor and fix their height calculation
 - Update JSONata to 1.2.4 Closes #1275
 - Remember test expression data on a per-node basis
 - NLS jsonata test messages
 - Add JSONata expr tester and improved feedback
 - Add $context/$flow/$global functions to jsonata
 - Update jsonata

Other

 - add allow es6 to .jshintrc
 - travis - don't allow node 8 fails, (and re-add 7)
 - ask istanbul for more reports as default
 - Add istanbul to Gruntfile.js (#1189)


#### 0.16.2: Maintenance Release

 - Ensure custom mustache context parent set in Template node fixes #1126
 - Display debug node name in debug panel if its known
 - Ensure auth-tokens are removed when no user is specified in settings
 - Ensure all a tags have blank target in info sidebar
 - Ensure links do not span tabs in the editor
 - Avoid creating multiple reconnect timers in websocket node
 - Fix inner reference in install fail message catalog entry Fixes #1120
 - Display buffer data properly for truncated buffers under Object property

#### 0.16.1: Maintenance Release

 - Add colour swatches to debug when hex colour matched
 - Nodes with hasUsers set to false should not appear unused
 - Change hard error to verbose warning if using old node.js level
 - Don't filter debug properties starting with _ Fixes #1117
 - Node logged errors not displayed properly in debug pane Fixes #1116
 - Do not look for existing nodes when checking for wires on paste Fixes #1114
 - -v option not enabling verbose mode properly
 - Add node.js version check on startup

#### 0.16.0: Milestone Release

Runtime

 - Drop support for node 0.10 and 0.12

Nodes

 - Add option to colourise debug console output Closes #1103
 - Add property validation to nodes using typedInput
 - Add common validator for typedInput fields Closes #1104
 - Update debug node console logging indicator icon Closes #1094
 - Let exec node (spawn) handle commands with spaces in path
 - Add symbol to debug node to indicate debugging also to console.log
 - Change file node to use node 4 syntax (drops support for 0.8)
 - add info for httprequest responseUrl property
 - Add res.responseUrl to httprequest node response
 - Add support for flow and global context in Template node (#1048)
 - Added YAML parser node (#1034)
 - node-red-node-serialport removed as a default node

Editor

 - Add install/remove dialog to increase friction Closes #1109
 - Report node catalogue load errors Closes #1009
 - Properly report module remove errors in palette editor Fixes #1043
 - Update rather than hide install button after success install
 - Tweak search box styling
 - Display info tips slightly longer
 - Allow tips to be enabled/disabled via menu option
 - Info-tips update
 - Make typedInput keyboard navigable
 - update Font Awesome to 4.7.0
 - Add expression editor for jsonata
 - Overhaul keyboard handling and introduce editor actions
 - Add Japanese translation file(editor.json) (#1084)
 - Add quick-add node mode with cmd/ctrl-click
 - Add cmd/ctrl-click to quick add wires
 - Use json-stringify-safe to detect circular references in debug msgs
 - debug - format if time if correct length/range
 - Make Debug object explorable
 - Initial debug pop-out window
 - Add proper three-way diff view
 - Focus tray body when edit dialog opened
 - Hit enter to edit first node in selection
 - Add node delete button to edit dialog
 - Add notification when runtime stopped due to missing types Part of #832

Fixes

 - Do not tie debug src loading to needsPermission Fixes #1111
 - Initialise nodeApp regardless of httpAdmin setting Closes #1096 #1095
 - Speed up reveal of search dialogs
 - Ensure flows exist before delegating status/error events Fixes #1069
 - Update package dependencies
 - Update MQTT to latest 2.2.1
 - Node status not being refreshed properly in the editor
 - Try to prevent auto-fill of password fields in node edit tray Fixes #1081
 - Fix whitespace in localfilesystem
 - fix bug where savesettings did not honor local settings variables (#1073)
 - Tidy up unused/duplicate editor messages Closes #922
 - Property expressions must not be blank
 - Tidy up merge commit of validatePropertyExpression
 - add port if wires array > number of ports declared.
 - Allow quoted property expressions Fixes #1101
 - Index all node properties for node search
 - Remove node 0.10 from travis config
 - update welcome message to use logger so it can be turned off/on if required (#1083)
 - Fix dynamically loading multiple node-sets from palette editor
 - Allow a node to reorder its outputs and maintain links Fixes #1031

#### 0.15.3: Maintenance Release

 - Tcpgetfix: Another small check (#1070)
 - TCPGet: Ensure done() is called only once (#1068)
 - Allow $ and _ at start of property identifiers Fixes #1063
 - TCPGet: Separated the node.connected property for each instance (#1062)
 - Corrected 'overide' typo in XML node help (#1061)
 - TCPGet: Last property check (hopefully) (#1059)
 - Add additional safety checks to avoid acting on non-existent objects (#1057)
 - add --title for process name to command line options
 - add indicator for fire once on inject node
 - reimplement $(env var) replace to share common code.
 - Fix error message for missing node html file, and add test.
 - Let credentials also use $(...) substitutions from ENV
 - Rename insecureRedirect to requireHttps
 - Add setting to cause insecure redirect (#1054)
 - Palette editor fixes (#1033)
 - Close comms on stopServer in test helper (#1020)
 - Tcpgetfix (#1050)
 - TCPget: Store incoming messages alongside the client object to keep reference
 - Merge remote-tracking branch 'upstream/master' into tcpgetfix
 - TCPget can now handle concurrent sessions (#1042)
 - Better scope handling
 - Add security checks
 - small change to udp httpadmin
 - Fix comparison to "" in tcpin
 - Change scope of clients object
 - Works when connection is left open
 - First release of multi connection tcpget
 - Fix node.error() not printing when passed false (#1037)
 - fix test for CSV array input
 - different test for Pi (rather than use serial port name)
 - Fix missing 0 handling for css node with array input


#### 0.15.2: Maintenance Release

 - Revert bidi changes to nodes and hide menu option until fixed Fixes #1024
 - Let xml node set options both ways
 - Bump serialport to use version 4
 - gpio node handle multiple bits of data returned in one go
 - HTTP In should pass application/octet-stream as buffer not string Fixes #1023
 - Handle missing httpNodeRoot setting properly
 - Config sidebar not handling node definition error properly
 - Add minimum show time to deploy spinner to avoid flicker
 - Add work-in-progress update button to palette-editor
 - Add log.removeHandler function
 - Add Crtl/Shift/p shortcut for manage palette
 - Add spinner to deploy button
 - Status messages from nodes in subflows not delegated properly Fixes #1016
 - fix spelling in join node info
 - Speed up tab scrolling
 - Update delay burst test to be more tolerant of timing Fixes #1013

#### 0.15.1: Maintenance Release

 - Update default palette catalogue to use https
 - Disable palette editor if npm not found - and fix for Windows
 - Searching package catalogue should be case-insensitive Fixes #1010
 - contenteditable fields not handled in config nodes Fixes #1011
 - Change html link refs from `_new` to `_blank` to be standards compliant

#### 0.15.0: Milestone Release

Runtime

 - Increase default apiMaxLength to 5mb and add to default settings Closes #1001
 - Add v2 /flows api and deploy-overwrite protection
 - Encrypt credentials by default
 - Ensure errors thrown by RED.events handlers don't percolate up

Editor

 - Mark nodes as changed when they are moved
 - Added parent containment option for draggable. (#1006)
 - Ignore bidi event handling on non-existent and non-Input elements Closes #999
 - Remove list of flows from menu
 - Allow nodes to be imported with their credentials
 - Add workspace search option
 - Add scrollOnAdd option to editableList
 - Add swift markup to editor for open whisk node
 - Scrollable tabs 👍
 - Allow linking to individual flow via url hash
 - Avoid duplicating existing subflows on import
 - Add import-to-new-tab option
 - Add new options to export-nodes dialog
 - Stop nodes being added beyond the outer bounds of the workspace
 - Default config nodes to global scope unless in a subflow Closes #972
 - Bidi support for Text Direction and Structured Text (#961)
 - Fix jQuery selector, selecting more than one help pane/popover and displaying incorrectly. (#970)
 - Fixes removeItem not passing row data to callback. (#965)
 - Move common components and add searchBox
 - Add initial palette sidebar

Nodes

 - Inject node label - show topic for timestamp mode if short
 - Let change node set type if total match
 - Clean up status on close for several core nodes.
 - Change node: re-parse JSON set value each time to avoid pass-by-ref
 - Better handle HTTP Request header capitalisation
 - Enable ES6 parsing in Function editor by default Fixes #985
 - Update debug sidebar to use RED.view.reveal to show debug nodes
 - Add full path tip to file node, And tidy up Pi node tips
 - Remove WebSocket node maxlistener warning
 - Update mqtt-broker node to use fully name-space qualified status messages
 - Let UDP node better share same port instance if required
 - Add number of units to the delay node (rate) (#994)
 - Allow http middleware to skip rawBodyParser
 - Let change node move property to sub-property.
 - Add info to exec warning about buffered output if using python
 - TCP node: pass on latest input msg properties
 - Make sure MQTT broker is really set
 - Fix escape character catch in TCPGet + support 0x?? sequences
 - Fix split character in TCP Request node
 - Add CSS highlighting to the template node (#950)
 - Only update switch previous value after all rules are run

Other

 - Add npm build/test scripts Closes #946 #660
 - Move travis to node 6 and 7 - drop 5 and 0.12


#### 0.14.6: Maintenance Release

Fixes

 - Tell ace about Function node globals. Closes #927
 - Tidy up mqtt nodes - linting and done handling. Closes #935
 - Fix invalid html in TCP and HTML node edit templates
 - Add proper help text to link nodes
 - Handle importing old mqtt-broker configs that lack properties
 - Update ace to 1.2.4
 - Allow config nodes to provide a sort function for their select list
 - Add log warning if node module required version cannot be satisfied
 - Handle empty credentials file. Closes #937
 - Add RPi.GPIO lib test for ArchLinux

#### 0.14.5: Maintenance Release

Fixes

 - Cannot clear cookies with http nodes
 - let HTML parse node allow msg.select set select
 - Validate nodes on import after any references have been remapped
 - Debug node handles objects without constructor property Fixes #933
 - Ensure 'false' property values are displayed in info panel Fixes #940
 - Fix node enable/disable over restart - load configs after settings init

#### 0.14.4: Maintenance Release

Nodes

 - Update trigger node ui to use typedInputs
 - Better handling of quotes in CSV node
 - Clarify the MQTT node sends msg.payload - closes #929
 - Inject node should reuse the message it is triggered with Closes #914
 - Stop trigger node re-using old message
 - Allow node.status text to be 'falsey' values

Fixes

 - Handle DOMException when embedded in an iframe of different origin Fixes #932
 - Fix double firing of menu actions
 - Fix select box handling in Safari - fixes #928
 - Clear context in node test helper Fixes #858
 - Allow node properties to be same as existing object functions Fixes #880
 - Handle comms link closing whilst completing the initial connect
 - Protect against node type names that clash with Object property names Fixes #917
 - Clone default node properties to avoid reference leakage
 - Strip tab node definition when exporting
 - Check for null config properties in editor before over-writing them
 - Add hasUsers flag to config nodes

Editor

 - Add sql mode to ace editor
 - Keyboard shortcuts dialog update (#923)
 - Ensure importing link nodes to a subflow doesn't add outbound links Fixes #921
 - Add updateConfigNodeUsers function to editor
 - Scroll to bottom when item added to editableList
 - Form input widths behave more consistently when resizing Fixes #919 #920

#### 0.14.3: Maintenance Release

Fixes

 - Create default setting.js in user-specified directory. Fixes #908
 - MQTT In subscription qos not defaulting properly
 - Let exec node handle 0 as well as "0"

#### 0.14.2: Maintenance Release

Fixes

 - Cannot add new twitter credentials. Fixes #913
 - Support array references in Debug property field

#### 0.14.1: Maintenance Release

Fixes

 - Handle undefined property that led to missing wires in the editor
 - Remove duplicate 'Delete' entry in keyboard shortcut window. Closes #911
 - Add 'exec' to node-red-pi launch script. Closes #910

#### 0.14.0: Milestone Release

Editor

 - Replace edit dialog with edit tray
 - Enable shift-drag detach of just the selected link
 - Allow workspace tabs to be re-ordered
 - Scope keyboard shortcuts to dom elements
 - Ensure parent nodes marked as changed due to child config node changes
 - Validate all edit dialog inputs when one changes
 - Add editableList widget and update Switch/Change nodes to use it
 - Add option to filter Debug sidebar by flow and highlight subflow-emitting nodes
 - Back off comms reconnect attempts after prolonged failures
 - Prompt for login if comms reconnect fails authentication
 - Change style of nodes in subflow template view
 - Add CHANGELOG.md and make it accessible from menu

Runtime

 - Always log node warnings on start without requiring -v
 - Add support for loading scoped node modules. Closes #885
 - Add process.env.PORT to settings.js
 - Clear node context on deploy. Closes #870
 - Enable finer grained permissions in adminAuth

Nodes

 - Enable config nodes to reference other config nodes
 - Add Split/Join nodes
 - Add Link nodes
 - Add support to HTTP In node for PATCH requests. Closes #904
 - Add cookie handling to HTTP In and HTTP Response nodes
 - Add repeat indicator to inject node label. Closes #887
 - Add javascript highlighter to template node
 - Add optional timeout to exec node
 - Add TLS node and update MQTT/HTTP nodes to use it
 - Let trigger node also send last payload to arrive
 - Add timestamp as a default typedInput and update Inject and change nodes to match,
 - Add QoS option to MQTT In node
 - Add status to exec spawn mode
 - Add Move capability to Change node
 - Update Serial node to support custom baud rates
 - Add support for array-syntax in typedInput msg properties
 - Add RED.util to Function node sandbox
 - Capture error stack on node.error. Closes #879


Fixes

 - Add error handling to all node definition api calls
 - Handle null return from Function node in array of messages
 - Defer loading of token sessions until they are accessed. Fixes #895
 - set pi gpio pin status correctly if set on start
 - Prevent parent window scrolling when view is focused. Fixes #635
 - Handle missing tab nodes in a loaded flow config
 - Ensure typedInput dropdown doesn't fall off the page
 - Protect against node types with reserved names such as toString. Fixes #880
 - Do not rely on the HTML file to identify where nodes are registered from
 - Preserve node properties on import
 - Fix regression in delay node. topic based queue was emptying all the time instead of spreading out messages.
 - Throw an error if a Function node adds an input event listener
 - Fix hang on partial deploy with disconnected mqtt node
 - TypedInput: preload type icons to ensure width calc correct
 - Ensure tcp node creates a buffer of size 1 at least
 - Return editorTheme default if value is undefined
 - Fix RED.util.compareObjects for Function created objects and Buffers
 - Ensure default settings copied to command-line specified userDir


#### 0.13.4: Maintenance Release

 - Add timed release mode to delay node
 - Enable link splicing for when import_dragging nodes. Closes #811
 - Fix uncaught exception on deploy whilst node sending messages
 - Deprecate old mqtt client and connection pool modules
 - Change node: add bool/num types to change mode Closes #835
 - Validate fields that are `$(env-vars)` Closes #825
 - Handle missing config nodes when validating node properties
 - Pi node - don't try to send data if closing
 - Load node message catalog when added dynamically
 - Split palette labels on spaces and hyphens when laying out
 - Warn if editor routes are accessed but runtime not started Closes #816
 - Better handling of zero-length flow files Closes #819
 - Allow runtime calls to RED._ to specify other namespace
 - Better right alignment of numerics in delay and trigger nodes
 - Allow node modules to include example flows
 - Create node_modules in userDir
 - Ensure errors in node def functions don't break view rendering Fixes #815
 - Updated Inject node info with instructions for flow and global options



#### 0.13.3: Maintenance Release

 - Fix crash on repeated inject of invalid json payload
 - Add binary mode to tail node
 - Revert Cheerio to somewhat smaller version
 - Add os/platform info to default debug



#### 0.13.2: Maintenance Release

 - Don't force reconnect mqtt client if message arrives (fixes the MQTT connect/disconnect endless cycle)
 - Add -p/--port option to override listening port
 - Invert config node filter toggle button colours so state is more obvious
 - Add timeout to httprequest node
 - Tidy up of all node info content - make style consistent
 - Make jquery spinner element css consistent with other inputs
 - tcp node add reply (to all) capability
 - Allow the template node to be treated as plain text
 - Validate MQTT In topics Fixes #792
 - httpNodeAuth should not block http options requests Fixes #793
 - Disable perMessageDeflate on WS servers - fixes 'zlib binding closed' error
 - Clear trigger status icon on re-deploy
 - Don't default inject payload to blank string
 - Trigger node, add configurable reset
 - Allow function properties in settings Fixes #790 - fixes use of httpNodeMiddleware
 - Fix order of config dialog calls to save/creds/validate
 - Add debounce to Pi GPIO node



#### 0.13.1: Maintenance Release

 - Revert wrapping of http request object



#### 0.13.0: Milestone Release

 - Add 'previous value' option to Switch node
 - Allow existing nodes to splice into links on drag
 - CORS not properly configured on multiple http routes Fixes #783
 - Restore shift-drag to snap/unsnap to grid
 - Moving nodes with keyboard should flag workspace dirty
 - Notifications flagged as fixed should not be click-closable
 - Rework config sidebar and deploy warning
 - Wrap http request object to match http response object
 - Add 'view' menu and reorganise a few things
 - Allow shift-click to detach existing wires
 - Splice nodes dragged from palette into links
 - try to trim imported/dragged flows to [ ]
 - Move version number as title of NR logo
 - Moving nodes mark workspace as dirty
 - Ok/Cancel edit dialogs with Ctrl-Enter/Escape
 - Handle OSX Meta key when selecting nodes
 - Add grid-alignment options
 - Add oneditresize function definition
 - Rename propertySelect to typedInput and add boolean opt
 - Add propertySelect to switch node
 - Add propertySelect support to Change node
 - Add context/flow/global support to Function node
 - Add node context/flow/global
 - Add propertySelect jquery widget
 - Add add/update/delete flow apis
 - Allow core nodes dir to be provided to runtime via settings
 - Tidy up API passed to node modules
 - Move locale files under api/runtime components
 - Add flow reload admin api



#### 0.12.5: Maintenance Release

 - Add attribute capability to HTML parser node
 - Add Pi Keyboard code node
 - Fix for MQTT client connection cycling on partial deploy
 - Fix for tcp node properly closing connections
 - Update sentiment node dependencies
 - Fix for file node handling of UTF8 extended characters



#### 0.12.4: Maintenance Release

 - Add readOnly setting to prevent file writes in localfilesystem storage
 - Support bcrypt for httpNodeAuth
 - Pi no longer needs root workaround to access gpio
 - Fix: Input File node will not retain the file name



#### 0.12.3: Maintenance Release

 - Fixes for TCP Get node reconnect handling
 - Clear delay node status on re-deploy
 - Update Font-Awesome to v4.5
 - Fix trigger to block properly until reset
 - Update example auth properties in settings.js
 - Ensure httpNodeAuth doesn't get applied to admin routes
 - TCP Get node not passing on existing msg properties



#### 0.12.2: Maintenance Release

 - Enable touch-menu for links so they can be deleted
 - Allow nodes to be installed by path name
 - Fix basic authentication on httpNode/Admin/Static
 - Handle errors thrown in Function node setTimeout/Interval
 - Fix mqtt node lifecycle with partial deployments
 - Update tcp node status on reconnect after timeout
 - Debug node not handling null messages
 - Kill processes run with exec node when flows redeployed
 - Inject time spinner incrementing value incorrectly



#### 0.12.1: Maintenance Release

 - Enable touch-menu for links so they can be deleted
 - Allow nodes to be installed by path name
 - Fix basic authentication on httpNode/Admin/Static



#### 0.12.0: Milestone Release

 - Change/Switch rules now resize with dialog width
 - Support for node 4.x
 - Move to Express 4.x
 - Copy default settings file to user dir on start up
 - Config nodes can be scoped to a particular subflow/tab
 - Comms link tolerates <5 second breaks in connection before notifying user
 - MQTT node overhaul - add will/tls/birth message support
 - Status node - to report status events from other nodes
 - Error node can be targeted to specific other nodes
 - JSON node can encode Array types
 - Switch node regular expression rule can now be set to be case-insensitive
 - HTTP In node can accept non-UTF8 payloads - will return a Buffer when appropriate
 - Exec node configuration consistent regardless of the spawn option
 - Function node can now display status icon/text
 - CSV node can now handle arrays
 - setInterval/clearInterval add to Function node
 - Function node automatically clears all timers (setInterval/setTimeout) when the node is stopped



#### 0.11.2: Maintenance Release

 - Allow XML parser options be set on the message
 - Add 'mobile' category to the palette (no core nodes included)
 - Allow a message catalog provide a partial translation
 - Fix HTTP Node nls message id
 - Remove delay spinner upper limit
 - Update debug node output to include length of payload




#### 0.11.1: Maintenance Release

 - Fix exclusive config node check when type not registered (prevented HTTP In node from being editable unless the swagger node was also installed)



#### 0.11.0: Milestone Release

 - Add Node 0.12 support
 - Internationalization support
 - Editor UI refresh
 - Add RBE node
 - File node optionally creates path to file
 - Function node can access `clearTimeout`
 - Fix: Unable to login with 'read' permission



#### 0.10.10: Maintenance Release

 - Fix permissions issue with packaged nrgpio script
 - Add better help message if deprecated node missing



#### 0.10.9: Maintenance Release

Fix packaging of bin scripts



#### 0.10.8: Maintenance Release

 - Nodes moved out of core
 - still included as a dependency: twitter, serial, email, feedparser
 - no longer included: mongo, arduino, irc, redis
 - node icon defn can be a function
 - http_proxy support
 - httpNodeMiddleware setting
 - Trigger node ui refresh
 - editorTheme setting
 - Warn on deploy of unused config nodes
 - catch node prevents error loops



#### 0.10.6: Maintenance Release

Changes:
 - Performance improvements in editor
 - Palette appearance update
 - Warn on navigation with undeployed changes
 - Disable undeployed node action buttons
 - Disable subflow node action buttons
 - Add Catch node
 - Add logging functions to Function node
 - Add send function to Function node
 - Update Change node to support multiple rules



#### 0.10.4: Maintenance Release

Changes:

 - http request node passes on request url as msg.url
 - handle config nodes appearing out of order in flow file - don't assume they are always at the start
 - move subflow palette category to the top, to make it more obvious
 - fix labelling of Raspberry Pi pins
 - allow email node to mark mail as read
 - fix saving library content
 - add node-red and node-red-pi start scripts
 - use $HOME/.node-red for user data unless specified otherwise (or existing data is found in install dir)



#### 0.10.3: Maintenance Release

Fixes:

 - httpAdminAuth was too aggressively deprecated (ie removed); restoring with a console warning when used
 - adds reporting of node.js version on start-up
 - mongo node skip/limit options can be strings or numbers
 - CSV parser passes through provided message object



#### 0.10.2: Maintenance Release

Fixes:
 - subflow info sidebar more useful
 - adds missing font-awesome file
 - inject node day selection defaulted to invalid selection
 - loading a flow with no tabs failed to add nodes to default tab<|MERGE_RESOLUTION|>--- conflicted
+++ resolved
@@ -1,4 +1,3 @@
-<<<<<<< HEAD
 #### 1.0.0-beta.2: Beta Release
 
 Runtime
@@ -46,13 +45,12 @@
  - Add "don't parse numbers" option to csv node
  - Add expand editor button to Template node
  - Update catch/status nodes to use selectNodes api and treeList
-=======
+
 #### 0.20.7: Maintenance Release
 
  - Update jsonata to 1.6.5 which should fix #2183
  - Ensure the subflow stop promise is waiting for before restarting
  - Properly escape node types in palette
->>>>>>> 8bb7b2e8
 
 #### 0.20.6: Maintenance Release
 
