<<<<<<< HEAD
#### 2.2.0-beta.1: Beta Release



=======
#### 2.1.4: Maintenance Release

Runtime

 - fix env var access using $parent for groups (#3278) @HiroyasuNishiyama
 - Add proper error handling for 404 errors when serving debug files (#3277) @knolleary
 - Add Japanese translations for Node-RED v2.1.0-beta.1 (#3179) @kazuhitoyokoi
 - Include full user object on login audit events (#3269) @knolleary
 - Remove styling from de locale files (#3237) @knolleary

Editor

 - Change tab hide button icon to an eye and add search option (#3282) @knolleary
 - Fix i18n handling of namespaces with spaces in (#3281) @knolleary
 - Trigger change event when autoComplete fills in input (#3280) @knolleary
 - Apply CN i18n fix (#3279) @knolleary
 - fix select menu label of config node to use paletteLabel (#3273) @HiroyasuNishiyama
 - fix removed tab not to cause node conflict (#3275) @HiroyasuNishiyama
 - Group diff fix (#3239) @knolleary
 - Only toggle disabled workspace flag if on activeWorkspace (#3252) @knolleary
 - Do not show status for disabled nodes (#3253) @knolleary
 - Set dimension value for tour guide (#3265) @kazuhitoyokoi
 - Avoid redundant initialisation of TypedInput type (#3263) @knolleary
 - Don't let themes change flow port label color (#3270) @bonanitech
 - Fix treeList gutter calculation to handle floating gutters (#3238) @knolleary

Nodes

- Debug: Handle RegExp types in Debug sidebar (#3251) @knolleary
- Delay: fix 2nd output when in rate limit per topic modes (#3261) @dceejay
- Link: fix to show link target when selected (#3267) @HiroyasuNishiyama
- Inject: Do not modify inject node props in oneditprepare (#3242) @knolleary
- HTTP Request: HTTP Basic Auth should always add : between username and password even if empty (#3236) @hardillb
>>>>>>> 173e7517

#### 2.1.3: Maintenance Release

Runtime

 - Update gen-publish script to update 'next' tag for main releases
 - Add environment variable to enable/disable tours (#3221) @hardillb
 - Fix loading non-default language files leaving runtime in wrong locale (#3225) @knolleary

Editor

 - Refresh editor settings whenever a node is added or enabled (#3227) @knolleary
 - Revert spinner css change that made it shrink in some cases (#3229) @knolleary
 - Fix import notification message when importing config nodes (#3224) @knolleary
 - Handle changing types of TypedInput repeatedly (#3223) @knolleary


#### 2.1.2: Maintenance Release


Runtime

 - node-red-pi: Remove bash dependency (#3216) @a16bitsysop

Editor

 - Improved regex for markdown renderer (#3213) @GerwinvBeek
 - Fix TypedInput initialisation (#3220) @knolleary

Nodes

 - MQTT: fix datatype in node config not used. fixes #3215 (#3219) @Steve-Mcl

#### 2.1.1: Maintenance Release

Editor

 - Ensure tourGuide popover doesn't fall offscreen (#3212) @knolleary
 - Fix issue with old inject nodes that migrated topic to 'string' type (#3210) @knolleary
 - Add cache-busting query params to index.mst (#3211) @knolleary
 - Fix TypedInput validation of type without options (#3207) @knolleary

#### 2.1.0: Milestone Release

Editor

 - Position popover properly on a scrolled page
 - Fixes from 2.1.0-beta.2 (#3202) @knolleary

Nodes

- Link Out: Fix saving link out node links (#3201) @knolleary
 - Switch: Refix #3170 - copy switch rule type when adding new rule
 - TCP Request: Add string option to TCP request node output (#3204) @dceejay

#### 2.1.0-beta.2: Beta Release

Editor

 - Fix switching projects (#3199) @knolleary
 - Use locale setting when installing/enabling node (#3198) @knolleary
 - Do not show projects-wecome dialog until welcome tour completes (#3197) @knolleary
 - Fix converting selection to subflow (#3196) @knolleary
 - Avoid conflicts with native browser cmd-ctrl type shortcuts (#3195) @knolleary
 - Ensure message tools stay attached to top-level entry in Debug/Context (#3186) @knolleary
 - Ensure tab state updates properly when toggling enable state (#3175) @knolleary
 - Improve handling of long labels in TreeList (#3176) @knolleary
 - Shift-click tab scroll arrows to jump to start/end (#3177) @knolleary

Runtime

 - Update package dependencies
 - Update to latest node-red-admin

Nodes

 - Dynamic MQTT connections (#3189)
 - Link: Filter out Link Out Return nodes in Link In edit dialog Fixes #3187
 - Link: Fix link call label (#3200) @knolleary
 - Debug: Redesign debug filter options and make them persistant (#3183) @knolleary
 - Inject: Widen Inject interval box for >1 digit (#3184) @knolleary
 - Switch: Fix rule focus when switch 'otherwise' rule is used (#3185) @knolleary

#### 2.1.0-beta.1: Beta Release

Editor

 - Add Tour Guide component (#3136) @knolleary
 - Allow tabs to be hidden (#3120) @knolleary
 - Add align actions to editor (#3110) @knolleary
 - Add support of environment variable for tab & group (#3112) @HiroyasuNishiyama
 - Add autoComplete widget and add to TypedInput for msg. props (#3171) @knolleary
 - Render node documentation to node-red style guide when written in markdown. (#3169) @Steve-Mcl
 - Allow colouring of tab icon svg (#3140) @harmonic7
 - Restore tab selection after merging conflicts (#3151) @GerwinvBeek
 - Fix serving of theme files on Windows (#3154) @knolleary
 - Ensure config-node select inherits width properly from input (#3155) @knolleary
 - Do better remembering TypedInput values whilst switching types (#3159) @knolleary
 - Update monaco to 0.28.1 (#3153) @knolleary
 - Improve themeing of tourGuide (#3161) @knolleary
 - Allow a node to specify a filter for the config nodes it can pick from (#3160) @knolleary
 - Allow RED.notify.update to modify any notification setting (#3163) @knolleary
 - Fix typo in ko editor.json Fixes #3119
 - Improve RED.actions api to ensure actions cannot be overridden
 - Ensure treeList row has suitable min-height when no content Fixes #3109
 - Refactor edit dialogs to use separate edit panes
 - Ensure type select button is not focussable when TypedInput only has one type
 - Place close tab link in front of fade

Runtime

 - Improve error reporting with oauth login strategies (#3148) @knolleary
 - Add allowUpdate feature to externalModules.palette (#3143) @knolleary
 - Improve node install error reporting (#3158) @knolleary
 - Improve unit test coverage (#3168) @knolleary
 - Allow coreNodesDir to be set to false (#3149) @hardillb
 - Update package dependencies
 - uncaughtException debug improvements (#3146) @renatojuniorrs

Nodes

 - Change: Add option to deep-clone properties in Change node (#3156) @knolleary
 - Delay: Add push to front of rate limit queue. (#3069) @dceejay
 - File: Add paletteLabel to file nodes to make read/write more obvious (#3157) @knolleary
 - HTTP Request: Extend HTTP request node to log detailed timing information (#3116) @k-toumura
 - HTTP Response: Fix sizing of HTTP Response header fields (#3164) @knolleary
 - Join: Support for msg.restartTimeout (#3121) @magma1447
 - Link Call: Add Link Call node (#3152) @knolleary
 - Switch: Copy previous rule type when adding rule to switch node (#3170) @knolleary
 - Delay node: add option to send intermediate messages on separate output (#3166) @knolleary
 - Typo in http request set method translation (#3173) @mailsvb

#### 2.0.6: Maintenance Release

Editor

 - Fix typo in ko editor.json Fixes #3119
 - Change fade color when hovering an inactive tab (#3106) @bonanitech
 - Ensure treeList row has suitable min-height when no content Fixes #3109

Runtime

 - Update tar to latest (#3128) @aksswami
 - Give passport verify callback the same arity as the original callback (#3117) @dschmidt
 - Handle HTTPS Key and certificate as string or buffer (#3115) @bartbutenaers

#### 2.0.5: Maintenance Release

Editor

 - Remove default ctrl-enter keybinding from monaco editor Fixes #3093

Runtime

 - Update tar dependency
 - Add support for maintenance streams in generate-publish-script


Nodes

 - Fix regression in Join node when manual joining array with msg.parts present Fixes #3096

#### 2.0.4: Maintenance Release

Editor

 - Fix tab fade CSS for when using themes (#3085) @bonanitech
 - Handle just-copied-but-not-deployed node with credentials in editor Fixes #3090

Nodes

 - Filter: Fix RBE node handling of default topi property Fixes #3087
 - HTTP Request: Handle partially encoded url query strings in request node
 - HTTP Request: Fix support for supplied CA certs (#3089) @hardillb
 - HTTP Request: Ensure TLS Cert is used (#3092) @hardillb
 - Inject: Fix inject now button unable to send empty props
 - Inject: Inject now button success notification should use label with updated props

#### 2.0.3: Maintenance Release

Nodes

 - HTML: Fix HTML parsing when body is included in the select tag Fixes #3079
 - HTTP Request: Preserve case of user-provided http headers in request node Fixes #3081
 - HTTP Request: Set decompress to false for HTTP Request to keep 1.x compatibility Fixes #3083
 - HTTP Request: Add unit tests for HTTP Request encodeURI and error response
 - HTTP Request: Do not throw HTTP errors in request node Fixes #3082
 - HTTP Request: Ensure uri is properly encoded before passing to got module Fixes #3080

#### 2.0.2: Maintenance Release

Runtime

 - Use file:// url with dynamic import
 - Detect if agent-base has patched https.request and undo it Fixes #3072

Editor

 - Fix tab fade css because Safari Fixes #3073
 - Fix error closing library dialog with monaco
 - Handle other error types in Manage Palette view


Nodes

 - HTTP Request node - ignore invalid cookies rather than fail request Fixes #3075
 - Fix msg.reset handling in Delay node Fixes #3074

#### 2.0.1: Maintenance Release

Nodes

 - Function: Ensure default module export is exposed in Function node

#### 2.0.0: Milestone Release

**Migration from 1.x**

 - Node-RED now requires Node.js 12.x or later.

 - The following nodes have had significant dependency updates. Unless stated,
   they should be fully backward compatible.

   - RBE:  Relabelled as 'filter' to make it more discoverable and made part of
     the core palette, rather than as a separate module.
   - Tail: This node has been removed from the default palette. You can reinstall it
     from node-red-node-tail
   - HTTP Request: Reimplemented with a different underlying module. We have
     tried to maintain 100% functional compatibility, but it is possible
     some edge cases remain.
   - JSON: The schema validation option no longer supports JSON-Schema draft-04
   - HTML: Its underlying module has had a major version update. Should be fully
     backward compatible.

 - `functionExternalModules` is now enabled by default for new installs.
   If you have an existing settings file that contains this setting, you will
   need to set it to `true` yourself.

   The external modules will now get installed in your Node-RED user directory,
   (`~/.node-red`) rather than in a subdirectory. This means all dependencies will
   be listed in your top-level `package.json`. If you have existing external modules,
   they will get reinstalled to the new location when you first run Node-RED 2.0.


Runtime

 - Fix missing dependencies (#3052, #2057) @kazuhitoyokoi
 - Ensure node.types is defined if node html file missing
 - Fix reporting of type_already_registered error
 - Move install location of external modules (#3064) @knolleary

Editor

 - Update translations (#3063) @kazuhitoyokoi
 - Add a slight fade to tab labels that overflow
 - Show config node details when selected in outliner
 - Fix layout of info outliner for subflow entries

Nodes

 - Delay: let `msg.flush` specify how many messages to flush from node (#3059) @dceejay
 - Function: external modules is now enabled by default (#3065) @knolleary
 - Function: external modules now supports both ES6 and CJS modules (#3065) @knolleary
 - WebSocket: add option for client node to send automatic pings (#3056) @knolleary


##### 2.0.0-beta.2: Beta Release

Runtime

 - Add `node-red admin init` (via `node-red-admin@2.1.0`)
 - Move to GH Actions rather than Travis for build (#3042) @knolleary

Editor

 - Include hasUser=false config nodes when exporting whole flow (#3048)
 - Emit nodes:change for any updated config node when node deleted/added
 - Fix padding of compact notification Closes #3045
 - Ensure any html in changelog is escaped before displaying
 - Add support for Map/Set property types on Debug (#3040) @knolleary
 - Add 'theme' to default settings file
 - Add RED.view.annotations api (#3032) @knolleary
 - Update monaco editor to V0.25.2 (#3031) @Steve-Mcl
 - Lower tray zIndex when overlay tray being opened Fixes #3019
 - Reduce z-Index of Function expand buttons to prevent overlap Part of #3019
 - Ensure RED.clipboard.import displays the right library Fixes #3021
 - Batch messages sent over comms to prevent flooding (#3025) @knolleary
 - Allow RED.popover.panel to specify a closeButton to ignore click events on
 - Use browser default language for initial page load
 - Add css var for node font color
 - Fix label padding of toggleButton
 - Give sidebar open tab a bit more room for its label
 - Various Monaco updates (#3015) @Steve-Mcl
 - Log readOnly on startup (#3024) @sammachin
 - Translation updates (#3020 #3022) @HiroyasuNishiyama @kazuhitoyokoi

Nodes

 - HTTP Request: Fix proxy handling (#3044) @hardillb
 - HTTP Request: Handle basic auth with @ in username (#3017) @hardillb
 - Add Japanese translation for file-in node (#3037 #3039) @kazuhitoyokoi
 - File In: Add option for file-in node to include all properties (default off) (#3035) @dceejay
 - Exec: add windowsHide option to hide windows under Windows (#3026) @natcl
 - Support loading external module sub path Fixes #3023

##### 2.0.0-beta.1: Beta Release



Runtime

 - [MAJOR] Set minimum node version to 12.
 - [MAJOR] Fix flowfile name to flows.json in settings (#2951) @dceejay
 - [MAJOR] Update to latest i18n in editor and runtime (#2940) @knolleary
 - [MAJOR] Deprecate usage of httpRoot (#2953) @knolleary
 - Add pre/postInstall hooks to npm install handling (#2936) @knolleary
 - Add engine-strict flag to npm install args (#2965) @nileio
 - Restructure default settings.js to be more organised (#3012) @knolleary
 - Ensure httpServerOptions gets applied to ALL the express apps
 - Allow RED.settings.set to replace string property with object property
 - Update debug tests to handle compact comms format
 - Updates to encode/decode message when passed over debug comms link
 - Remove all input event listeners on a node once it is closed
 - Move hooks to util package
 - Rework hooks structure to be a linkedlist
 - Update dependencies (#2922) @knolleary

Editor

 - [MAJOR] Change node id generation to give fixed length values without '.' (#2987) @knolleary
 - [MAJOR] Add Monaco code editor (#2971) @Steve-Mcl
 - Update to latest Monaco (#3007) @Steve-Mcl
 - Update Node-RED Function typings in Monaco (#3008) @Steve-Mcl
 - Add css named variables for certain key colours (#2994) @knolleary
 - Improve contrast of export dialog JSON font color
 - Switch editableList buttons from <a> to <button> elements
 - Add option to RED.nodes.createCompleteNodeSet to include node dimensions
 - Fix css of node help table of contents elements
 - Improve red-ui-node-icon css and add red-ui-node-icon-small modifier class
 - Add RED.hooks to editor
 - Add viewAddPort viewRemovePort viewAddNode viewRemoveNode hooks to view
 - Use paletteLabel if set in help sidebar
 - Add missing args from JSONata $now signature

Nodes

 - [MAJOR] Relabel RBE node as 'filter' and move into core. Also remove tail (#2944) @dceejay
 - [MAJOR] HTTP Request: migrate to 'got' module (#2952) @knolleary
 - [MAJOR] Move Inject node to CronosJS module (#2959) @knolleary
 - [MAJOR] JSON: Update ajv to 8.2.0 - drop support for JSON-Schema draft-04 (#2969) @knolleary
 - [MAJOR] HTML node: cheerio update to 1.x (#3011) @knolleary
 - Join: change default manual mode to object (#2931) @knolleary
 - File node: Add fileWorkingDirectory (#2932) @knolleary
 - Delay node enhancements (#2294) @kazuhitoyokoi (#2949) @dceejay
 - Add Japanese translations for delay node enhancements (#2958) @kazuhitoyokoi
 - Inject node: reorder TypedInput options (#2961) @dceejay
 - HTTP Request: update to work with proxies (#2983) @hardillb (#3009) @hardillb
 - HTTP Request: fix msg.responseUrl (#2986) @hardillb
 - TLS: Add ALPN support to TLS node (#2988) @hardillb
 - Inject: add "Inject now" button to edit dialog (#2990) @Steve-Mcl

### 1.3.5 Maintenance Release

Editor

 - Open subflow tab next to active tab rather than at the end
 - Shrink default notification box
 - Support mousewheel scroll in tab bar
 - Revert some of #2967 to fix treeList gutter width calculation
 - Prevent unknown node from breaking editor
 - Stop module with missing types from preventing editor load
 - Handle sidebar tab that no longer exists when setting first active
 - Fix plugin loading when browser sends unrecognised lang
 - Prevent error whilst drag/drop importing from leaving dropTarget visible Fixes #2982
 - Fix scaling issues when dragging nodes into scaled workspace
 - Fix incorrect shortcut keys in info tips (#2980) @kazuhitoyokoi
 - Reduce code duplication around node/label generation
 - Fix theme handling when no editorTheme.page setting
 - Fix jshint error in treeList

Runtime

 - Fix error handling in runtime/lib/api/nodes
 - Add Node 16 with sass fixed
 - Migrate from node-sass to sass (#2984)
 - Fix "installRetry" was declared a constant and changed (#2974) @aheissenberger

Nodes

 - Function: Fix 'SyntaxError' in Function node when last line of on-stop is a comment
 - Function: Fix Function tab label names in the node help text Closes #2978
 - Function: Update Japanese info text of function node (#2985) @HiroyasuNishiyama

### 1.3.4 Maintenance Release

Editor
 - Allow nodes to access resolved theme files Fixes #2968
 - Fix importing node to currently flow rather than match its old z value
 - Don't let 'escape' whilst moving nodes interrupt things Fixes #2960
 - Sort context stores in TypedInput and ensure default first Fixes #2954
 - Fix margin between nodes on palette (#2947) @kazuhitoyokoi
 - Ensure typedInput option is selected in dropdown menu Part of #2945
 - Ensure typedInput without value has focus class removed Closes #2945
 - TreeList: Fix remove item when depth=0 and wrong gutter calc (#2967) @hanc2006

Runtime
 - Handle subflow modules that contain subflows
 - Timeout http upgrade requests that are not otherwise handled Fixes #2956
 - Fix error on auto commit for no flow change (#2957) @HiroyasuNishiyama

Nodes

 - CSV: Fix CSV handling of special chars as separators
 - Delay: Give delay node random mina nd max more space so you can see complete value
 - Exec: fix grunt fail on exec node test (#2964) @HiroyasuNishiyama
 - Function: Ensure function expand button is above vertical scrollbar Fixes #2955
 - Inject: Fix inject node output tooltip extra property count


### 1.3.3: Maintenance Release

Editor

 - Fix package semver comparison to allow >1 version increment
 - Prevent TypedInput label overflowing element Fixes #2941
 - Remove TypedInput from tab focus when only one type available
 - Make typedInput.disable more consistent in behaviour Fixes #2942
 - Fix project credential secret reset handling Part of #2868

Runtime

 - Export package version in Grunt file so docs template can access

Nodes

 - CSV: ensure CSV node can send false as string
 - HTTPIn: handle application/x-protobuf as Buffer type (#2935 #2938) @hardillb
 - MQTT: Ensure mqtt-close message is published when closing mqtt nodes


### 1.3.2: Maintenance Release

Runtime
 - Handle package.json without dependencies section

Editor

 - Fix variable reference error in editableList Fixes #2933
 - Fix handling of user-provided keymap Fixes #2926
 - Ensure theme login image is passed through to api response Fixes #2929
 - Add Japanese translations for Node-RED v1.3.1 (#2930) @kazuhitoyokoi

Nodes

 - CSV: Fix CSV parsing with other than , separator
 - File out: Fix timing of msg.send to be after close
 - Function: describe `node.outputCount` in help text
 - MQTT: Fix MQTT Broker TLS config row layout Fixes #2927
 - Split: add comment to info re $N being number of messages arriving

### 1.3.1: Maintenance Release

Nodes

 - Fix change node form validation

### 1.3.0: Milestone Release

Editor

 - Remember TypedInput selected sub option when switching types Fixes #2896
 - Show context store name on TypedInput flow/global types Fixes #2793
 - Add core:go-to-selected-subflow action
 - Ctrl-dbclick on subflow node opens subflow tab
 - Add go-to-previous/next-location actions
 - Fix copy-to-clipboard action in FireFox
 - Fix select up/down stream when zoomed in or out
 - Use cursor keys to change selection in workspace
 - Prevent accidental text selection of subflow toolbar text
 - Update node-sass to 5.x Fixes #2907
 - Allow module to provide resources and automatically expose them (#2903) @knolleary

Runtime

 - DE language updates (#2806 #2901 #2913) @heikokue
 - Remove Node 8 from travis due to node-sass breakage
 - Allow Flow.getNode to return subflowInstance nodes Related to #2898
 - Fix credential lookup for nested subflows Fixes #2910
 - Add externalModules config to settings.js
 - Add Japanese translations for Node-RED v1.3.0 (#2900)
 - Fix handling encrypted creds on /flows api
 - Properly handle credentials passed to /flows api
 - Fix line-number reporting in errors on node load (#2894) @HiroyasuNishiyama

Nodes

 - Change: Add property validation to Change node rule set Closes #2911
 - Exec: Allow any property to be appended to command (#2908) @kazuhitoyokoi
 - HTTP Request: set followAllRedirects to work with POSTs Fixes #2017
 - Inject: Flag validation errors in Inject node props config Fixes #2914
 - Function: add node.outputCount to sandbox (#2918) @kristianheljas
 - Switch: Fix Switch node handling of hasKey rule when property is undefined
 - Switch: Handle invalid regex set dynamically in Switch node Fixes #2905


### 1.3.0-beta.1: Beta Release

Editor

 - Add config node to refer to when exporting subflow
 - Add confirm dialog when deleting subflow with instances in use (#2845) @knolleary
 - Add easier ways to find subflow instances
 - Add enable/disable toggle button for groups in info-outliner (#2844) @knolleary
 - Add IE11 polyfill to support URI download scheme (#2871) @HiroyasuNishiyama
 - Add Japanese translations for Node-RED v1.3.0 (#2874) @kazuhitoyokoi
 - Add preview of exported nodes to Export dialog (#2820) @knolleary
 - Add RED.plugins module to editor
 - Add select-connected action (#2877) @knolleary
 - Add select-up/downstream-nodes action to editor (#2877) @knolleary
 - Add subflow edit button to palette tooltip
 - Add subflow meta data edit pane
 - Add support for library source plugins (#2785) @knolleary
 - Adds shift-click support for selecting up/down stream nodes
 - Allow default keymap to be overridden in settings file (#2843) @knolleary
 - Allow EditableList to have custom buttons (#2881) @bartbutenaers
 - Allow filtering of debug node output within subflow (#2870) @HiroyasuNishiyama
 - Ensure the first sidebar tab is shown when editor loads (#2846) @knolleary
 - Ensure TypedInput Change event is passed type/value properties Fixes #2883
 - Escape all user input
 - Filter palette manager nodes based on allow/deny list
 - Fix check for existing config nodes in subflow export set
 - Fix handling of + in shortcuts
 - fix jshint failure (#2850) @HiroyasuNishiyama
 - Fix keymap entries with multiple keys for same action
 - fix line break of exporting nodes to clipboard (#2849) @HiroyasuNishiyama
 - Fix line break of subflow label on palette (#2828)
 - Fix loading individual module catalog
 - Fix removing links when deleting node
 - Fix semver comparison for IE11 (#2888) @knolleary
 - fixed #2790 swapped description of encodeUrl/encodeUrlComponent and d… (#2791)
 - Handle timeouts when trying to load node credentials in editor Fixes #2840 (#2841) @knolleary
 - Hide projects dialog when opening proj with invalid encrypt key
 - hide unused input field (#2823)
 - Implement node property typing (#2812) @knolleary
 - Improve SemVer comparison in Palette Manager (#2821 #2879) @HaKr
 - Library: properly handle symlinked folders (#2768) @natcl
 - make flow download code separate utility instead of polyfill
 - Prevent duplicate keyboard shortcut from being assigned
 - Prevent rogue mouseup on tab from triggering tab change
 - Rename paletteEditorEnabled to installerEnabled
 - Tidy some subflow env props css
 - Tidy up typedInput syntax
 - Use subflow.info for help text and meta.type for node type

Runtime

 - Deprecate autoInstallModules for externalModules.autoInstall
 - Deprecate editorTheme.palette.editable for externalModules.palette.allowInstall
 - Initial plugin runtime api implementation (#2779) @knolleary
 - Add initial support for ThemePlugins (#2836) @knolleary
 - Support npm subflow modules (#2690) @knolleary
 - Ability to add projects path to the settings file (#2816) @tfmf
 - Add i18n function to editor plugins when they are registered
 - Add optional 'lang' to settings file (#2796) @fellinga
 - Add SubflowModule class for running subflow modules
 - Add support for settings.externalModules (#2797) @knolleary
 - Allow default project workflow to be set via settings (#2763) @knolleary
 - Allow for adding an array of middleware functions (#2788) @kevinGodell
 - Better logging when deprecated editorTheme.palette.* settings used
 - Detect externalModule dependencies inside subflow modules
 - Fix global leak in lib/flows/index.js
 - Fix numeric status not displaying by ensuring it's a string (#2859) @knolleary
 - Fully remove when.js dependency (#2772) @knolleary
 - make nodes with only group change not deployed by nodes deploy mode
 - Move exec and events components to util module
 - Nodes log via parent flow to allow flow-info to be added
 - Restart node only if node's group changes (#2872) @HiroyasuNishiyama
 - Stop config nodes after flow nodes Fixes #2876 (#2880) @knolleary
 - Update marked dependency
 - Use more async funcs in runtime/lib/api to reduce Promise creation
 - Use npm info to check pending install version

Nodes

 - Allow nested msg properties in msg/flow/global expressions (#2822)
 - Batch: Messaging API support in Batch node (#2738) @k-toumura
 - CSV: Handle commas in msg.columns if quoted.
 - CSV: Fix csv node template reset when array complete (#2854) @dceejay
 - CSV: Messaging API support in CSV node (#2734) @k-toumura
 - Debug: Sanitize Debug node name when display enable/disable message
 - Delay: Add support for Messaging API to delay node (#2733)
 - Exec: Add settings.execMaxBufferSize to control buffer size of exec node (#2819)
 - Exec: Don't append msg.payload to command by default (#2818)
 - Function: Add 'node' object to close scope
 - Function: allow to load external modules (#2873) @knolleary
 - Function: Add functionExternalModules to settings and default to false
 - Join: Fix join node in array mode with repeated messages, and allow reset all (#2869) @dceejay
 - MQTT: Add MQTT v5 support (#2778 #2886) @Steve-Mcl
 - Sort: Messaging API support in Sort node (#2744) @k-toumura
 - Split/Join: Messaging API support in Split/Join nodes (#2750) @k-toumura
 - Trigger: Messaging API support in Trigger node (#2751) @k-toumura
 - Add example flows for storage nodes (#2784) @HiroyasuNishiyama
 - Add example flows for network nodes (#2855) @HiroyasuNishiyama
 - Add example flows for parser nodes (#2749) @HiroyasuNishiyama



### 1.2.9: Maintenance Release

Editor

 - Sanitize node type names when displaying in notifications
 - Sanitize branch name before displaying in notification message

Runtime

 - Handle more valid language codes when validating lang params Fixes #2856

### 1.2.8: Maintenance Release

Editor

 - Ensure subflow help is picked up for palette tooltip Fixes #2834
 - Improve Ru locale (#2826) @alexk111
 - Fix scrollbars (#2825) @alexk111

Runtime

 - Restrict project file access to inside the project directory
 - Validate user-provided language parameter before passing to i18n
 - Fix grunt release mkdir issue on Node.js 14 (#2827) @alexk111
 - Prevent crash when coreNodesDir is empty (#2831) @hardillb

Nodes

 - Batch node: Fixing minor typo in node's documentation (#2848) @matthiasradde
 - Split node: Handle out of order messages as long as one of the messages has msg.parts.count set to the proper value (#2748) @s4ke

### 1.2.7: Maintenance Release

Editor

 - Ensure subflow-scoped config nodes do not get moved on import Fixes #2789
 - Allow TypedInput to be disabled (#2752) @bartbutenaers
 - Allow userMenu to be explicitly enabled (#2805) @tfmf
 - Improvements to DE translation (#2192) @ketzu


Runtime

 - Handle `undefined` error passed to node.error (#2781) @johnwang71
 - Disable nyc coverage reporting on older node versions
 - Improve Editor API unit test coverage (#2777) @aaronmyatt


Nodes

 - Trigger: ensure timestamp option sends .now() at point of sending


### 1.2.6: Maintenance Release


Editor

 - Update Japanese translations for 1.2.5 (#2764) @kazuhitoyokoi
 - Library: properly handle symlinked folders (#2768) @natcl

Runtime

 - Support Windows paths when installing tarball by path name Fixes #2769
 - Fix unsecure command usage in GH Action

Nodes

 - Update MQTT to latest to fix Node 8 URL breakage




### 1.2.5: Maintenance Release

Editor

 - Fix import of config nodes with unknown z property

Runtime

 - Set ACTIONS_ALLOW_UNSECURE_COMMANDS in GH Action

### 1.2.4: Maintenance Release

Editor

 - Support bigint types in Debug sidebar
 - Clear retained status of deleted nodes
 - Prevent needless retention of node status messages
 - Update projects dialogs to use TypedInput-cred input
 - Restore cursor position in TypedInput cred-mode
 - Ensure config nodes with invalid z are imported somewhere
 - Ensure user keyboard shortcuts override defaults Fixes #2753

Runtime

 - Disable projects when flowFile passed into grunt dev
 - Add Russian Locale (#2761) (#2531) (@alexk111)
 - Add Japanese translation for http-in node (#2758) (@kazuhitoyokoi)

Nodes

 - CSV: Fix CSV node repeating array output

### 1.2.3: Maintenance Release

Editor

 - Disable 'use strict' checking in Function node Fixes #2743
 - Add gray/grey alternate options for status
 - Handle import errors on initial load and report to user
 - Only apply recovery tab on initial load Fixes #2731
 - Reinstate coveralls reporting to travis build
 - Update Japanese message catalogue for 1.2.3 release #2747 (@HiroyasuNishiyama)

Runtime

 - Modify default settings comment (#2739)
 - Add mutex lock to saveSettings storage call Fixes #2736 (#2737)
 - Migrate to nyc instead of istanbul for code coverage
 - Move mosca to ui-test-dependencies
 - Remove " from npm install prefix option

### 1.2.2: Maintenance Release

Editor

 - Prevent node z property getting set to 0 or ""
 - Only apply z-recovery logic to flow nodes
 - Fix api call to reload flows Fixes #2726
 - Remove bad z property from import config nodes

### 1.2.1: Maintenance Release

Runtime

 - Fix race condition in .config file migration Fixes #2724


### 1.2.0: Milestone Release

Editor

 - Fix selection of link node not existing within active workspace #2722 (@HiroyasuNishiyama)
 - Fix import of merged flow
 - Fix width of upload button in Safari #2718 (@HiroyasuNishiyama)
 - Update Chinese translations #2719 (@JiyeYu)
 - Update Japanese translations needed for 1.2 #2710 (@kazuhitoyokoi)
 - Fix unexpected line break of sidebar tab name popover #2716 (@HiroyasuNishiyama)
 - i18n module refresh tooltip #2717 (@HiroyasuNishiyama)
 - Add better error message if context file gets corrupted
 - Update info text of function node #2714 (@HiroyasuNishiyama)
 - Use markdown editor if editText called with md mode
 - Prevent group actions when in non-default mouse mode

### 1.2.0-beta.1: Beta Release

Editor

 - Detect importing duplicate nodes and help user resolve #2698
 - Allow sidebar tabs to be reordered #2655
 - Add tgz upload button to palette manager #2682
 - Add 'automatic' git workflow for projects #2035
 - Allow project version string to be edited
 - Sanitize unknown node type when displaying
 - Handle nodes with invalid z property Closes #2170
 - Outline: Ensure sf instance nodes update in outliner when import-replace sf
 - Outline: Ensure recovered nodes tab is added to outliner properly
 - Groups: Only recalculate group label offsets when needed
 - Groups: Reuse first group name/style when merging elements Fixes #2680
 - Groups: Fix copy/paste of node into active group Fixes #2686
 - ACE: Update ACE to 1.4.12-src-min-noconflict Fixes #1988
 - ACE: Add comment highlighting to JSONata and fix regex handling Closes #2701
 - ACE: Ensure errors in ACE NRJavaScript mode are on valid lines
 - Prevent Enter on search box from reloading page Fixes #2678
 - Allow toggleButton icons to be optional
 - Allow treeList to have a header component
 - Disable selection of FA icons when dbl clicking node

Runtime

 - Add RED.hooks API for pluggable routing #2665
 - Add flows:* events and deprecate nodes-* events
 - Split .config.json into separate files #2794
 - Add support for file upload in /nodes api #2682
 - Add 'done' metric log for message tracing #2685 (@k-toumura)
 - Add mutex locking around /flow apis #2679
 - Default flowFilePretty to true if projects enabled
 - Replace Math.random with crypto.getBytes for session tokens
 - Fix `this` context when calling multiple event listeners Fixes #2692. #2693 (@mgroenhoff)
 - Add --userDir=/tmp/foo support to grunt dev
 - Skip loading node html if disableEditor set #2684
 - Update util.writeFile to write to tmp file before rename #2683
 - Fix getModuleFiles function to include path property #2705 (@t-kawamorita)
 - Update nodemon to latest so grunt dev task behaves
 - Improve jsdoc of util.getObjectProperty to clarify thrown error See #2703

Nodes

 - Trigger: allow msg.delay to be used to set delay/loop interval #2707
 - Function: allow to send & log in its initialize code #2644 (@cinhcet)
 - MQTT: Update to MQTT 4.2.1 Closes #2694
 - Debug: Handle undefined value in Debug view of Array and Object Fixes #2696
 - Switch: Clarify empty rules in switch node documentation #2649 (@natcl) #2669 (@kazuhitoyokoi)
 - Updated core nodes to use Done callback #2653 (@k-toumura)
     - yaml,  xml, json, html, http, template, range, link, status, catch, complete, inject

### 1.1.3: Maintenance Release

Editor
 - Fix vertical align of fa node icons Fixes #2670
 - Allow lasso selection to be restricted to active group
 - Make ctrl-click on nested group more intuitive
 - Fix copy/paste of nested groups
 - Add Set(iterable) polyfill for IE11
 - Support select-all inside active group
 - Improve performance of moving groups
 - Add additional check for git auth failure response Fixes #2656
 - german translation, wording (#2660) (#2666)
 - Remove filtering of duplicate fa icons
 - Show node help when switching node edit dialogs Fixes #2652
 - Ensure group theme picks up theme defaults properly Fixes #2651

Nodes
 - Clarify Switch node isEmpty help
 - HTTP In: handle application/cbor as binary

Runtime
 - Move runtime settings back to adminApi from editorApi Fixes #2662
 - Update Chinese message for debug node

### 1.1.2: Maintenance Release

Editor

 - Fix all the touch screen issues Fixes #2647
 - Add RED.view.redrawStatus to avoid full redraw on update
 - Ensure node/group xrefs are consistent on import
 - Disable keyboard handler when dialogs are open
 - Ensure unknown nodes removed from outliner when node registers Fixes #2646

Runtime

 - Allow Comms websocket auth to be done via token header Fixes #2642

### 1.1.1: Maintenance Release

Editor

 - Set apiRootUrl for debug pop-out to load locales properly Fixes #2629, #2630
 - Update build-custom-theme to handle keyframes properly Fixes #2636
 - Remove hardcoded css and allow group to default from theme Fixes #2633
 - Add RED.view.DEBUG_SYNC_REDRAW to disable requestAnimationFrame References #2631
 - Fix up subflow port wiring
 - Ensure groups are removed when deleting subflows
 - Get group order right in history events to ensure proper handling
 - Prevent wiring to node with no corresponding port Fixes #2641
 - Avoid copying duplicate nodes to internal clipboard
 - Fix connecting wires to subflow status or io ports on touchscreen Fixes #2637

Runtime

 - Authenticate websocket comms using user-provided token if present Fixes #2642

Nodes

 - Delay: add words about independence of messages being delayed.
 - Debug: fix debug status to not loop, make migration more seamless, detect status type objects #2638
 - Debug: Update Japanese message for debug node #2645 (@kazuhitoyokoi)

### 1.1.0: Milestone Release

Editor

 - Align node labels on FF
 - Fix node toggle button initial opacity
 - Make color/icon/label-pos pickers keyboard navigable
 - Default group label to be shown and improve toggle button
 - Fix clearing group label
 - Remove hardcoded css Fixes #2603
 - Fix node button mouse pointer css
 - Change node linebreak handling to use "\n "
 - Handle import of node with non-default number of outputs
 - Improve display of focussed form element
 - Fix typedInput error on empty subflow input types #2624 (@HiroyasuNishiyama)
 - Update JP message catalogue for subflow input type #2471 (@HiroyasuNishiyama)
 - Outliner - add empty item when last config node moved
 - Update zh-CN/zh-TW translations #2626 (@JiyeYu)
 - Add default shortcut for `core:show-help-tab`
 - Clear outline focus on config node sidebar panel
 - Tweak group margin to fit node status and look better
 - Fix reparenting nodes in outliner when they change

Runtime

 - Add developer options - permits npm run build-dev #2628 (@Steve-Mcl)

Nodes
 - Add example flows for lots of core nodes #2585 #2550 #2549 (@HiroyasuNishiyama)
 - TCP: Fix tcp in node finishing packets when in streaming base64 receive mode.
 - Join: Clear timeout when msg.reset received Fixes #2471
 - Switch: JSONata expr does not require msg.parts.count
 - Inject: fix backwards migration of inject without topic

#### 1.1.0-beta.3: Beta Release

Editor

 - Fix wiring nodes from input back to output
 - Fix sometimes unable to keyboard-move group to left/up
 - Fix group position in outliner
 - Handle unknown nodes with no icon
 - Prevent node creep when switching tabs

#### 1.1.0-beta.2: Beta Release

Editor

 - Add UI tests to travis build #2593 #2616 #2617 #2619 (@kazuhitoyokoi)
 - Add Japanese translations for outliner, jsonata and runtime #2618 (@kazuhitoyokoi)
 - Fix deleting node in group after changing selection
 - Fixup padding of quick-add search box
 - Move config nodes under type-level hierarchy in outline
 - Emit nodes:change event for config node users list modified
 - Increase group margin to avoid clash with status text
 - Fix event order when quick-adding node to group
 - Switch RED.events.DEBUG messages to warn to get stacktraces
 - Fix empty item handling for subflows/config in outliner
 - Fix search indexing of group nodes
 - Avoid regenerating every node label on redraw
 - Fix handling of multi-line node label
 - Disable merge group menu for single item or non-group item #2611 (@HiroyasuNishiyama)
 - Merge pull request #2609 from node-red-hitachi/fix-remove-from-group
 - Fix position of empty group with multi-line label #2612 (@HiroyasuNishiyama)
 - Make treelist of subflow/config nodes initially have empty placeholder
 - Fix empty placeholder not shown on remove from group #2609 (@HiroyasuNishiyama)
 - Prevent conversion of circular structure #2607 (@HiroyasuNishiyama)
 - Handle null status text in the editor Fixes #2606
 - Massively reduce our dependency on d3 to render the view
 - EditableList/TreeList - defer adding elements to DOM
 - Prevent RED.stop being called multiple times if >1 signal received
 - Flag a node as removed when it is disabled
 - Some performance improvements for TreeList
 - Resize info/help sidebars whenever sidebar is opened
 - Add search defaults to outliner searchBox
 - Add search presets option to searchBox widget
 - Add RED.popover.menu as a new type of menu widget
 - Add support for is:XYZ search flags
 - Track subflow instances on the subflow node itself
 - Refresh outline filter whenever something changes Fixes #2601
 - Fix Help tab search box appearance
 - Rename Node Information to Information in sidebar
 - Do a sync-redraw after clearing to ensure clean state
 - Make catch/status/complete/link filter case-insensitive
 - Add 'add' option to touch radialMenu for quick-add dialog
 - Merge branch 'dev' of https://github.com/node-red/node-red into dev
 - ensure trigger node detects changes to number of outputs
 - Ignore whitespace when checking function setup/close code
 - Preserve event handlers when moving outliner items
 - Add tooltips to outliner buttons
 - Only validate nodes once they have all been imported
 - Ensure configNode.users is updated properly on import

Runtime

 - Bump node-red-admin 0.2.6

Nodes

 - WebSocket: Prevent charAt call on websocket listener #2610 ()
 - Debug: fix status to migrate old nodes to correct default mode.
 - Link: Fix Link node filter Fixes #2600


#### 1.1.0-beta.1: Beta Release

Runtime

 - Allow HTTPS settings to be refreshed #2551 (@bartbutenaers)
 - Add support for moment in JSONata expressions #2583 (@dxdc)
 - Add httpAdminMiddleware for admin routes #2555
 - Add admin api authentication function #2479 (@KazuhiroItoh)
 - Add option support for overwriting settings.js #2463 (@HiroyasuNishiyama)
 - Add support for credential-stored env var in subflow #2368
 - Add node installation from other than public site #2378 (@KazuhiroItoh)
 - Catch more signals to allow clean context flush on shutdown #2447
 - Add `node-red admin` command #2592
 - Move to `lodash.clonedeep` #2396 (@amodelbello)
 - Tidy up unhandledRejection warning from context unit tests
 - Add test cases for setMessageProperty with non-object properties
 - Fix for settings.set subsequent updates #2584 (@sammachin)
 - Turn off installer funding messages
 - Remove unused \_info/\_type subflow env var magic values
 - Add #! lines to project shell scripts #2548
 - Add nodejs14 to Travis test matrix
 - Remove duplicate NLS message #2516 (@alexk111)
 - Let setMessageProperty return success flag #2439

Editor

 - Add ability to group nodes #2493
 - Add loading progress bar #2558
 - Add Outliner to Info sidebar and add help sidebar #2556
 - Add action to toggle node label visibility #2569
 - Add show-examples-import-dialog action
 - Add more consistent events in the editor #2543
 - Save the node description property to the library #2490 (@kazuhitoyokoi)
 - Add credential type to TypedInput #2367
 - Scroll the view with WASD/Cursor keys when nothing selected #2381
 - Bump jquery/migrate to latest versions
 - Fix editor underscore visibility on Linux systems #2579 (@ristomatti)
 - Support setting title on typedInput multi-option #2586 (@Steve-Mcl)
 - Projects: Allow remote branch dialog to create non-default remote branches
 - Ensure auth failure on project fetch identifies the remote #2545
 - Make all dialogs handle smaller height screens better
 - Add basic Array.from polyfill for IE11
 - Add some more trap form elements to workaround Chrome autofill
 - [info-sidebar] Handle node/group/flows with \n in their name
 - [popover] Allow hover-type popovers to contain buttons
 - Modify RED.panels to use flexbox position
 - Allow node edit dialog to be opened on a non-default tab
 - Add createNodeIcon and getDarkerColor to RED.utils
 - [search] Refactor search to use editor events to generate index
 - Allow RED.notify.popover to have a position offset
 - Make selected list item more distinct
 - Allow node button to be clicked via api call
 - Reorder initial load so projects:load event emits before any nodes:add
 - Add polyfills for IE11
 - Activate project menu after initial clone #2547 (@HiroyasuNishiyama)
 - Fix replacement of unknown node in workspace when module installed #2524 (@HiroyasuNishiyama)
 - Fix appearance of subflow template panel #2506 (@HiroyasuNishiyama)
 - Fix workspace CSS properties syntax #2487 (@bonanitech)
 - Consolidate duplicate selectors #2488 (@bonanitech)
 - Update message catalogue for subflow UI #2466 (@HiroyasuNishiyama)

Nodes

 - Batch: Add reset feature to batch node #2553 (@HiroyasuNishiyama)
 - Catch/Complete/Link/Status: #2588 Add compact searchBox to filter node lists
 - Catch/Complete/Link/Status: Allow searchBox filter to filter on node type #2595 (@jeancarl)
 - CSV: Add warn when unpaired quotes detected on input.
 - CSV: allow node to only send headers once
 - CSV: Allow CR and LF control chars to be a part of the value #2526 (@tmdoit)
 - CSV: Add support for parsing empty strings and null values #2510 (@tmdoit)
 - CSV: Update Japanese translations for CSV node #2562 (@kazuhitoyokoi)
 - Debug: Add bulk-activate/deactive actions for debug node #2570 (@cinhcet)
 - Debug: Show status independently of main output #2564
 - Delay: Ensure delay node rate limit timer is cleared on reset
 - Function: Make the function node top-level async
 - Function: Add support of initialization & finalization to function node #2498 (@HiroyasuNishiyama)
 - HTTP In: Remove nodejs deprecation warning #2540 (@vladimir-kazan)
 - HTTP Request: Support sending body in GET requests #2478 (@hardillb)
 - Inject: Adding user definable properties to inject node #2435 (@PaulWieland)
 - TCP: Allow to know particular session from status node #2413 (@dvv)
 - Trigger: Add optional second output
 - Trigger: Ensure trigger sends complete 2nd msg if set to send latest msg
 - Trigger: Allow trigger node to use other than msg.topic to separate streams
 - XML: Moved XML options documentation property from Outputs to Inputs section #2572 (@jeancarl)
 - Add some core node example flows #2455 (@HiroyasuNishiyama)
 - Change types from text/x-red to text/html in node html files #2425 (@kazuhitoyokoi)


#### 1.0.6: Maintenance Release

Runtime

 - Update to JSONata 1.8.3
 - #2536 Handle clone of null in utils

Editor

 - Prevent button label wrapping in typedInput
 - Handle error objects when reporting in palette manager

Nodes

 - Inject: Revert to cron 1.7.2
 - UDP: when reusing input socket honour the broadcast mode.

#### 1.0.5: Maintenance Release

Runtime

 - #2500 Support for context stores using JSONata and evaluateNodeProperty()
 - Add better handling of host-key-verify error with projects
 - #2517 Handle false values in $env() properly
 - #2514 Ensure complete node scope is remapped in subflows
 - #2513 Flows/subflows must preinitialise their context objects
 - Clear node.close timeout to avoid unnecessary work on restart
 - #2532 Set flow.disabled when disabled property is false
 - #2522 Ensure file context does not write 'undefined' to store

Editor

 - #2489 Fix XPath in UI tests
 - #2504 Fix paletteCategories order
 - #2501 Add page objects for UI testing
 - #2494 Check node props when deciding if pasted node can splice links
 - #2521 Don't double-sanitize node name in debug sidebar
 - #2519 German i18n updates
 - #2523 Update nodeTabMap when replacing unknown nodes
 - Update TypedInput to use flexbox and remove resizing code
 - Handle nodes with no wires array
 - Do not collapse whitespace in Debug string messages

Nodes

 - File: Remove old legacy wording from file node info to stop confusing users.
 - Join: Ensure join node handles missing buffer joiner when not in string mode
 - Exec: make exec node logging consistent with itself. (only be verbose when in verbose mode)
 - Trigger: reset default timeout value when switching away from wait for reset
 - Join: Fix join to not crash on appending invalid types to buffer.
 - MQTT out: Add warning if topic contains + or #
 - #2502 WebSocket i18n update
 - #2508 Add Japanese translation for join node
 - TCP out: tidy up select of which rows to display


#### 1.0.4: Maintenance Release

Runtime

 - Update all dependencies to latest fix versions
 - Update JSONata to 1.8.1
 - #2473 Handle httpAdminRoot missing ending slash with login strategy Fixes
 - #2470 Update https-proxy-agent
 - #2461 Allow credentials to be provided as part of /flows api
 - #2444 Move receive metric position to better reflect async changes Fixes
 - #2406 Improve file store error when cache disabled and sync api used Closes
 - #2399 cloneMessage should handle undefined without throwing err Fixes
 - #2418 Fix the library api routes to prevent too broad matching of regex URLs
 - #2417 Remove undefined loadFlowLibrary call

Editor

 - #2465 Add better regex highlighting in jsonata edit mode Fixes
 - Add regex awareness to jsonata formatter
 - #2472 Avoid adding extra newlines when formating jsonata Fixes
 - #2475 Add UI test case for error handling
 - Avoid adding extra divs to edit form to avoid size miscalculation
 - Upgrade to latest marked and dompurify libs
 - Ensure catalog load errors are logged to the console
 - #2460 Track context sidebar element paths to track formatting changes Fixes
 - Battling Chrome Autocomplete, part 31: Wrap search input with form
 - #2445 Trick chrome into autofilling dummy username/password inputs Fixes
 - #2457 Fix garbled characters in library
 - #2409 Filter palette using raw label not html formatted label Fixes
 - #2400 Wrap long context values when displaying in sidebar Fixes
 - Fix duplicating array item in visual json editor
 - #2338 Modify history sidebar button positioning to handle long labels Fixes
 - #2438 Add some auto-complete snippets to the nrjavascript mode Close
 - #2430 Ignore disabled nodes when checking for invalid configs on deploy Closes
 - #2442 #2458 #2453 Update zh-CN translations
 - #2235 Add initial zh-TW translation
 - Re-enable jshint on editor and fixup issues
 - #2431 Remove unnecessary namespaces for i18n
 - #2440 Support BrowserStack in UI testing
 - #2358 Add path property to debug messages Fixes
 - Fix false change detection when no config node selected
 - Fix IME bug in text editor
 - Make node highlighting a bit more obvious for busy flows
 - #2392 Add icons and support i18n in typedInput of JSON editor

Nodes
 - #2462 MQTT: Ensure IPv6 broker names are wrapped in brackets Fixes
 - Join node - check existance before clearing timeout
 - Trigger: Complete 2nd msg when set to send latest
 - TCP: clarify text regarding blank parameters.
 - #2449 HTTP Request: Add HEAD as Method
 - Make min-height for change, switch, batch and mqtt consistent


#### 1.0.3: Maintenance Release

Runtime
 - Increase timeouts in Subflow tests to minimise false positives
 - Update grunt-sass and add node-sass for node12 support
 - Fix timings of Delay node tests
 - #2340 Update JSONata to 1.7.0
 - Bump https-proxy-agent version
 - #2332 Fix error handling of nodes with multiple input handlers
 - Add script to generate npm publish script
 - #2371 Ensure folder is present before write (e.g. flows file not in user folder)
 - #2371 Handle windows UNC '\' paths
 - #2366 Handle logging of non-JSON encodable objects

Editor
 - #2328 Fix language handling in subflow node
 - Use default language if lng param not set in i18n req
 - #2326 Fix palette editor search visualization
 - #2375 Subflow status not showing i18n version of contained core nodes status
 - Fix inverse of 'replace' editor event
 - #2376 Fallback to base language files if present
 - #2373 Support UI testing on the latest Google Chrome
 - #2364 Add tooltip to expand button in markdown editor
 - #2363 Support ctrl key to select tabs for Windows
 - #2356 Make JSONata help initially shown in expression editor
 - #2355 Prohibit line break in type menu of typedInput

Nodes
 - Delay: Fix delay to not pass through .reset and .flush props consistently
 - #2352 File: Using the ‘a msg per line’ the last line does not get msg.topic passed
 - #2339 HTTP Request: Check auth type on opening
 - HTTP Request: add units info
 - #2372 MQTT/WS: Improved proxy support for MQTT and WebSocket nodes
 - #2370 MQTT: Add clarification that MQTT Out requires payload to send msg


#### 1.0.2: Maintenance Release

Runtime
 - Allow node.status() to be passed number/bool types
 - Allow node emitted events to have multiple arguments
 - #2323 Fixed docstrings to have them match the function signature (name of parameters).
 - #2318 NLS: Unify translations of "boolean"

Editor
 - Ensure node status is refreshed whenever node is edited
 - #2316 Ensure z property included in full message debug payload #2315
 - #2321 Fixed editor.json (JA nls)
 - #2313 Fix element to collapse items in visual JSON editor
 - #2314 Insert divider in menu by calling RED.menu.addItem('id', null);

Nodes
 - Change: Fixup use of node.done
 - #2322 Template: Fix invalid JSON data in template node docs
 - #2320 File: Fixed a typo in 10-file.html (JA nls)
 - #2312 Template: Remove unnecessary comma in help text
 - #2319 Inject: Interval of inject node should be 596 hours or less.

#### 1.0.1: Maintenance Release

Runtime
 - #2301 Add env vars to enable safe mode and projects
   - `NODE_RED_ENABLE_SAFE_MODE`
   - `NODE_RED_ENABLE_PROJECTS`

Editor
 - #2308 Fix grid setting
 - #2306 i18n support in tooltips
 - Fix error when setting typedInput to boolean true/false
 - #2299 Fix SVG icons in IE11
 - #2303 Fix issue where subflow color did not update when not on a flow

Nodes
 - #2297 TLS: Allow TLS config node to provide just CA cert
 - #2307 Inject: Fix width on inject node property
 - #2305 Switch: Let switch node between rule work both ways round
 - Range: Add example to range node info and make use of target consistent
 - Join: node must clone group message before sending


#### 1.0.0: Milestone Release

Editor
 - Add click-on-tooltip to close
 - Fix node draggable handling
 - Ensure complete node scope property is remapped on import
 - Update i18n for project feature
 - Fix menu hiding function for flow editor
 - Normalise default subflow color references
 - Hide header text of very small screens to deploy is visible
 - Fix tab access on touch screens
 - Update radialMenu to use standard theme colours
 - Fix undefined reference loading on mobile
 - Allow word breaking of node name with long word
 - Enable wrap mode in Markdown editor
 - Maximize the size of markdown editor

Nodes
 - remove legacy error option from file in mode
 - Change MQTT node default 3.1 compatibility mode to false
 - Show clear debug shortcut in tooltip
 - Fix file-in port labels for all 4 options
 - Add extra comment re Mustache escapes to Template info
 - Fix typo in complete node
 - Allow Function node output input to go to 0

#### 1.0.0-beta.4: Beta Release

Runtime
 - Clone the first message passed to node.send in Function node

Editor
 - Move flow-status button to footer for consistency
 - Fix node hover effect to prevent jumping position
 - Filter quick-add properly when splicing a wire
 - #2274 Mark workspace dirty when deleting link node link Fixes
 - Add red-ui-button class to strategy login button
 - #2276 Fix padding of subflow locale select Closes
 - Update info text of complete node & add JP text
 - Add class red-ui-button to cancel button
 - Add css class to login submit button (#2275)
 - Realign subflow output port labels
 - Move context sidebar auto-refresh option to individual sections
 - Update Japanese message catalogue
 - Fix subflow UI for select
 - remove padding before label text for SUBFLOW UI row
 - Allow SUBFLOW UI label row without variable name

Nodes
 - Remove old rc option from exec node for 1.0
 - Add python and SQL to template language options
 - Fix Switch node display of jsonata_exp type
 - Remove sentiment from core nodes

#### 1.0.0-beta.3: Beta Release

Runtime
 - [FEATURE] Add Node Done API - make message passing async
 - Ensure the subflow stop promise is waiting for before restarting
 - Limit the regex for the /nodes/ api end points
 - #2255 Add error event handler to ssh-keygen child_process Fixes
 - #2252 Fix default value handling on context array access Fixes
 - Remove all ui test dependencies from package.json
 - Add req back to audit log events and extend to Projects api
 - #2228 Ensure 2nd arg to node.error is an object Fixes
 - #2271 Use a more atomic process for writing context files Fixes


Editor
 - [FEATURE] Change core node categories
 - [FEATURE] Subflow Instance property UI (#2236)
 - [FEATURE] Add visual JSON editor
 - [FEATURE] Add Action List dialog
 - [FEATURE] Add new shortcut to clear debug message list - ctrl-alt-l
 - [FEATURE] Add show-library dialog actions
 - [FEATURE] Add shift-cursor handling for moving quick-add dialog
 - [FEATURE] Add enable/disable-flow actions
 - [FEATURE] Add actions to change deploy type
 - [FEATURE] Allow config nodes to be disabled, tidy css and add actions
 - [FEATURE] Add default shortcut (ctrl-d) for deploy
 - [FEATURE] Initial implementation of redo (un-undo) - ctrl-y
 - [FEATURE] add support for specifying subflow template color
 - [FEATURE] Use ctrl-click on wire to splice node in place
 - [FEATURE] Allow search results to show more than 25 results
 - #2268 [FEATURE] Allow a node to change if it has an input port Closes
 - #2172 Revealing node position needs to account for zoom level Fixes
 - #2174 Fix typedInput option selection Fixes
 - #2173 Fix palette node id handling so search works Fixes
 - Add popover tooltips to debug sidebar,function and template
 - Add popovers to context sidebar mini buttons
 - Ensure node status icon is shown when value set
 - Revert treeList children function signature change
 - Restore tray component css for compatibility. Mark as deprecated
 - fix function name & string compare function
 - #2171 Handle empty list of example flows Fixes
 - Ensure library list has an item selected when opened
 - Ensure tooltip popover doesn't replace normal popover
 - Fix clipboard export download button
 - Ensure input box has focus on repeated quick add
 - Fix width calculation of typedInput
 - Remove some hardcoded css colors
 - #2194 Fix display of node help when clicking in palette Fixes
 - #2195 Ensure node help is loaded in the right language Fixes
 - Do not allow tab focus on clipboard hidden element
 - Fix undefined error on typedInput due to valueLabel used before being added
 - Fix undo of flow disable state change
 - Fix select-all action in main view
 - Fix delete-all action on config node sidebar
 - Update UI tests for new editor css
 - Add insertItemAt doc to editableList
 - Ensure focus returns to the right element after dialogs shown
 - Set autocomplete to disabled in form input elements
 - Update all node icons to SVG
 - Handle png/svg fallback for def.icon values. Remove old pngs
 - Ignore empty examples directories (don't add to import menu)
 - #2222 better handle example file at any depth -
 - Properly escape node types in palette
 - Ensure session expiry timeout doesn't exceed limit
 - Use node/tab map to make filterNodes more efficient
 - Rearrange contents of subflow template settings tab
 - Handle undefined node.\_def in edit stack title.
 - fix converting selection to subflow
 - Fix inserting new subflow node to existing wire between nodes
 - #2246 Support displaying falsey node status values Fixes
 - Remove tab menu from node property UI for subflow and config nodes
 - #2260 Mark workspace dirty when shift-click-drag detaches wires Fixes
 - Fix subflow category change on palette


Nodes
 - Remove pi gpi, twitter, email and feedparser nodes from core
 - #2182 Fix error handling in Websocket broadcast function Fixes
 - Handle websocket item being parseable but not an object better
 - stop join tripping up if last message of buffer is blank.
 - Add support for env var propety in switch node
 - Improve handling of file upload in request node
 - Add "has key" rule to  switch node + tests
 - Optimise generation of switch node edit dialog
 - #2261 Add keep-alive option to HTTP Request -

#### 1.0.0-beta.2: Beta Release

Runtime
 - Fix length calculation when loading library file

#### 1.0.0-beta.1: Beta Release

Runtime
 - Update runtime apis to support multiple libraries
 - Add Node 12 to travis (allow_failures)
 - #2152 Bump all dependencies Fixes

Editor
 - [BREAKING] complete overhaul of editor DOM/CSS structure
 - [BREAKING] Get rid of Bootstrap
 - Simplify index.mst to a single div to insert the editor
 - Append node configs to div rather than body
 - Only redraw node status when it has changed
 - Minimise work done to calculate node label widths
 - Allow script tags with src to reference esm modules
 - Upgrade to jq 3.4.1 / jq-ui 1.12.1
 - Allow editor language to be chosen in editor settings
 - #2128 Only NLS status text that starts with a letter Fixes
 - #2140 Fix display of link node list within subflow Fixes
 - #2097 Blur the active element when closing edit dialog via action Fixes
 - #2160 Trigger change evnt on typedInput when type changes and options present Fixes
 - Move library import/export to single dialog
 - Move type-library dialogs to new style dialog
 - Fix node drag and drop animation
 - let status be simple text if wanted
 - Add workspace statusBar
 - Complete refresh of German translations
 - #2163 Fix memory leak in Debug sidebar
 - Introduce toggleButton and move flow-disabled to use it
 - Allow RED.settings.get/set to use full property desc
 - Add auto-refresh toggle to context sidebar
 - Add build-custom-theme script
 - Add RED.view.selectNodes api for node selection whilst editing
 - Add node-select to typedInput

Nodes
 - http request node: warn user if msg.requestTimeout == 0
 - hide delay node reset label on deploy
 - Fix CSV regex to treat strings starting e as text
 - Add "don't parse numbers" option to csv node
 - Add expand editor button to Template node
 - Update catch/status nodes to use selectNodes api and treeList

#### 0.20.8: Maintenance Release

 - Sanitize tab name in edit dialog
 - #2272 Pass httpServer to runtime even when httpAdmin disabled Fixes

#### 0.20.7: Maintenance Release

 - #2183 Update jsonata to 1.6.5 which should fix
 - Ensure the subflow stop promise is waiting for before restarting
 - Properly escape node types in palette

#### 0.20.6: Maintenance Release

 - #2172 Revealing node position needs to account for zoom level Fixes
 - stop join tripping up if last message of buffer is blank.
 - Improve handling of file upload in request node
 - #2202 Handle subflow internal node wired to a non-existant node Fixes
 - Do not save subflow env vars with blank names
 - Don't allow a link node virtual wire to connect to normal port
 - #2215 Clear HTTP Request node authType when auth disabled Fixes
 - #2216 Fix parsing of content-type header Fixes
 - Fix join node reset issue with merging objects
 - #2211 Copy data-i18n attribute on TypedInput Fixes

#### 0.20.5: Maintenance Release

 - Revert error handling in palette manager

#### 0.20.4: Maintenance Release

- Switch media-typer to content-type module Fixes #2122 #2123
- Use userObj.username and not .name for ssh key lookup Closes #2109
- Ensure mqtt message handlers are tidied up properly on partial deploy
- Update package dependencies
- Fix encoding menu in file node #2125
- Update ACE to 1.4.3-src-min-noconflict Fixes #2106
- Fix creating missing package.json when existing project imported Fixes #2115
- Allow subflow instance to override env var with falsey values Fixes #2113
- Prevent wire from normal node to link virtual port Fixes #2114
- Add explanation to the help text on the new feature to build query string from msg.payload #2116
- Bump bcrypt to latest
- Add Korean locales files for nodes #2100
- Add error message if catalog is invalid json
- Reduce udp out timeout to be less than default inject at start #2127

#### 0.20.3: Maintenance Release

- Do not dynamically add/remove upgrade listener in ws nodes
- Avoid env var reference loops and support $parent. prefix Fixes #2099
- Ensure config.\_flow is non-enumerable so is ignored by JSON.stringify
- Block loading ACE from cdn

#### 0.20.2: Maintenance Release

 - Filter out duplicate nodes when importing a flow
 - Handle node configs with multiple external scripts properly

#### 0.20.1: Maintenance Release

 - #2095 Ensure all subflow instances are stopped when flow stopping Fixes
 - #2091 modify name of korean locale forders
 - Ensure node names are sanitized before being presented
 - #2087 Subflow status node must pass status to parent flow Fixes
 - #2090 fix problem on displaying option label on Firefox

#### 0.20.0: Milestone Release

Runtime
 - Pass complete status to Status node and filter to editor
 - #2067 Ensure flows wait for all nodes to close before restarting Fixes
 - Fix git clone with password protected key
 - Allow a project to be located below the root of repo
 - Detect the cloning of an empty git repo properly
 - Fix use of custom auth strategy plugins
 - #2057 Remove remnants of when library in git/index Fixes
 - Clear subflow status on close
 - Add exportGlobalContextKeys to prevent exposing functionGlobalContext keys
 - Add --no-audit and --no-update-notifier flags to npm commands to reduce workload
 - Add envVarExcludes setting to block named env vars
 - #2082 Update settings.js docs on userDir to match reality Fixes
 - Add Korean Language


Editor
 - Automatic placing of node icon according to input/output counts
 - Transfer placeholder and type to generated TypedInput field
 - Hitting enter in Comment node name field clicks markdown button
 - Shift status text left if no shape specified
 - Better align node status text to status dot
 - Handle treeList labels as text not html
 - Change subflow edit dialog titles
 - Resize subflow edit dialog properly
 - Add flow list button to tab bar
 - Handle node name as unsanitized text in debug sidebar

Nodes

 - HTTP Request: Add Digest and Bearer Auth modes to http request node (#2061)
 - HTTP Request: Add multipart/form-data support to http request node (#2076)
 - TCP: include session/event info in status events
 - WebSocket: include session/event info in status events
 - Add i18n support for port label of inject/exec/httprequest/file nodes
 - Join node: handle merged objects with repeated properties and honour parts
 - JSON node: handle single booleans and numbers
 - File node: add encoding support to file in/out node (#2066)

#### 0.20.0-beta.5: Beta Release

Runtime

 - Bump dependencies
 - Allow `$parent` access of flow context
 - Make Node.\_flow a writeable property
 - Do not propagate Flow.getNode to parent when called from outside flow
 - Add support of subflow env var

Editor

 - Properly sanitize node names in deploy warning dialogs
 - Fix XSS issues in library ui code
 - Add env type to subflow env var types
 - Display parent subflow properties in edit dialog
 - Fix direction value of subflow output
 - #597 Add Status Node to Subflow to allow subflow-specific status Closes
 - #2039 Better handling of multiple flow merges Fixes

Nodes

 - Various translation updates
 - #1747 Catch: Add 'catch uncaught only' mode. Closes
 - Link: scroll to current flow in node list
 - HTTPRequest: add option to urlencode cookies
 - #1981 HTTPRequest: option to use msg.payload as query params on GET.
 - Debug: Add local time display option to numerics in debug window
 - MQTT: Add parsed JSON output option

#### 0.20.0-beta.4: Beta Release

Runtime

 - Bump JSONata to 1.6.4
 - Add Flow.getSetting for resolving env-var properties
 - Refactor Subflow logic into own class
 - Restore RED.auth to node-red module api
 - Tidy up when usage in Flow and Node

Editor

 - German translation
 - Change default dropdown appearance and sidebar tab menu handling
 - #2021 Handle multiple-select box when nothing selected Fixes
 - #2028 Handle i18n properly when key is a valid sub-identifier Fixes
 - #2032 Avoid duplicate links when missing node type installed Fixes
 - Add View Tools
 - Don't collapse version control header when clicking refresh
 - Add fast entry via keyboard for string of nodes
 - Check for undeployed change before showing open project dialog
 - Add placeholder node when in quick-add mode
 - Move nodes to top-left corner when converting to subflow

Nodes

 - Debug: Allow debug edit expression to be sent to status
 - WebSocket: Fix missing translated help


#### 0.20.0-beta.3: Beta Release

Editor

 - Update palette manager view properly when module updated
 - Add TreeList common widget
 - #2008 Fix visual jump when opening Comment editor on Safari Part of
 - #2008 Fix vertical align of markdown editor in Safari Fixes
 - #2009 Avoid marking node as changed if label state is default Fixes
 - Highlight port on node hover while joining
 - Support drag-wiring of link nodes
 - Allow TypeSearch to include a filter option
 - Improve diff colouring
 - Allow sections to toggle in 2-element stack
 - #1980 Add support for ${} env var syntax when skipping validation Closes
 - i18 support for markdown editor tooltip
 - Add RED.editor.registerTypeEditor for custom type editors
 - Tidy up markdown toolbar handling across all editors
 - Added validation while export into library
 - Reuse notification boxes rather than stack multiple of the same type
 - Make ssh key dialog accessible when opened from new proj dialog

Runtime

 - #2023 Bump JSONata to 1.6.4 Fixes
 - Add audit logging to admin api
 - #2010 Fix failure of RED.require
 - #1998 Allow oauth strategy callback method to be customised Closes
 - #2001 Ensure fs context cache is flushed on close Fixes
 - Fix library Buffer( to Buffer.alloc( for node 10
 - Catch file-not-found on startup when non-existant flow file specified
 - Actively expire login sesssions and notify user
 - #1976 Add quotation marks for basic auth challenge

Nodes

 - Change: remove promises to improve performance
 - Debug: add ability to apply JSONata expression to message
 - Join: remove promises to improve performance
 - JSON: delete msg.schema before sending msg to avoid conflicts
 - Link: update UI to use common TreeList widget
 - Switch: remove promises to improve performance

#### 0.20.0-beta.2: Beta Release

 - Split Node-RED internals into multiple sub-modules

Editor

 - Allow the editor to use a custom admin api url root
 - #1989 Improve performance of Flow Diff dialog - @TothiViseo
 - Add 'open project' option to Projects Welcome dialog
 - Add 'type already registered' check in palette editor
 - Handle missing tab.disabled property
 - Handle missing wires prop and string x/y props on import
 - Add RED.notifications.hide flag - for UI testing
 - Improve alignment of node label edit inputs
 - Show arrow-in node when invalid font-awesome icon name was specified for default icon
 - Add ability to delete context values from sidebar
 - Allow copy-to-clipboard copy whole tabs
 - Make disabled flows more obvious in editor
 - Allow import/export from file in editor
 - Allow config nodes to be selected in sidebar and deleted
 - Show port label of subflow with input port
 - Support ctrl-click selection of flow tabs
 - Allow left-hand node button to act as toggle
 - Support dbl-click in tab bar to add new flow in position
 - Fix duplicate subflow detection on import
 - #1862 Add import notification with info on what has been imported Closes
 - Show error details when trying to import invalid json
 - Show default icon when non-existent font-awesome icon was specified
 - Add configurable option for showing node label
 - #1903 Avoid http redirects as Safari doesn't reuse Auth header Fixes
 - Tidy up ace tooltip styling
 - Add event log to editor
 - Add tooltips to multiple editor elements
 - Allow palette to be hidden
 - Add node module into to sidebar and palette popover
 - Mark all newly imported nodes as changed
 - Allow a node label to be hidden
 - Add markdown formatting toolbar
 - Add markdown toolbar to various editors
 - Fix i18n handling for ja-JP locale on Safari/MacOS
 - Add node body tooltip
 - Decrease opacity of flow-navigator
 - Update tooltip style
 - Update ACE to 1.4.1-src-min-noconflict
 - Cache node locales by language
 - Show icon element with either icon image or fa-icon
 - Added font-awesome icons to user defined icon
 - Update info side bar with node description section
 - One-click search of config node users
 - Redesign node edit dialog to tabbed style
 - Add 'restart flows' option to deploy menu
 - Add node description property UI


Runtime

 - Allow a project to be loaded from cmdline
 - #1978 Handle lookup of undefined property in Global context Fixes
 - Refuse to enable Manage Palette if npm too old
 - Remove restriction on upgrading non-local modules
 - #1709 Remove deprecated Buffer constructor usage Fixes
 - Update httpServerOptions doc in settings.js
 - Exclude non-testable .js files from the unit tests
 - Add --safe mode flag to allow starting without flows running
 - #1789 Add setting-defined accessToken for automated access to the adminAPI -

Nodes

 - #1990 Move all core node EN help to their own locale files -
 - CSV: better regex for number detection
 - Debug: hide button if not configured to send to sidebar
 - Delay: report queue activity when in by-topic mode
 - Delay: add msg.flush mode
 - Exec: Preserve existing properties on msg object
 - File: remove CR/LF from incoming filename
 - #1911 Function: create custom ace javascript mode to handle ES6 Fixes
 - Function: add env.get
 - #1913 HTTP Request: Add http-proxy config
 - HTTP Request: add msg.redirectList to output
 - #1959 HTTP Request: add msg.requestTimeout option for per-message setting - @natcl
 - #1912 - @DurandA MQTT: add auto-detect and base64 output to mqtt node Fixes
 - MQTT: only unsubscribe node that is being removed
 - Sentiment: move to node-red-node-sentiment
 - Switch: add missing edit dialog icon
 - Tail: move to node-red-node-tail
 - TCPGet: clear status if user changes target per message
 - Template: tidy up edit dialog
 - UDP: more resilient binding to correct port for udp, give input side priority
 - Split/Join: add msg.reset to info panel
 - Split/Join: reset join without sending part array
 - Watch: add msg.filename so can feed direct to file in node
 - WebSocket: preserve \_session on msg but don't send as part of wholemsg

#### 0.19.6: Maintenance Release

 - #2051 Fix encoding of file node from binary to utf8 -

#### 0.19.5: Maintenance Release

 - Recognize pip installs of RPi.GPIO (#1934)
 - #1941 from node-red-hitachi/master-batch Merge pull request
 - #1931 from node-red-hitachi/master-typedinput Merge pull request
 - Set min value of properties and spinners for batch
 - Fix that unnecessary optionMenu remains
 - #1894 from node-red-hitachi/fix-overlapping-file-node-execution Merge pull request
 - #1924 from imZack/patch-1 Merge pull request
 - Add missing comma
 - #1921 Do not disable context sidebar during node edit Fixes
 - #1920 Don't allow virtual links to be spliced Fixes
 - Merge project package changes to avoid overwritten changes
 - #1908 Handle manually added project deps that are unused Fixes
 - update close & input handling of File node
 - make close handler argument only one
 - #1907 from amilajack/patch-2 Merge pull request
 - Change repo badge to point to master branch
 - invoke callbacks if async handler is specified
 - #1891 from camlow325/resolve-example-path-for-windows-support Merge pull request
 - #1900 from kazuhitoyokoi/master-addtestcases4settings.js Merge pull request
 - wait closing while pending messages exist
 - Add test cases for red/api/editor/settings.js
 - #1893 Ensure all palette categories are opened properly Closes
 - Resolve path when sending example file for Windows support
 - fix multiple input message processing of file node

#### 0.19.4: Maintenance Release

 - #1888 Fix race condition in non-cache lfs context Fixes
 - LocalFileSystem Context: Remove extra flush code
 - Prevent race condition in caching mode of lfs context (#1889)
 - Allow context store name to be provided in the key
 - Switch node: only use promises when absolutely necessary
 - Fix dbl-click handling on webkit-based browsers
 - Ensure context.flow/global cannot be deleted or enumerated
 - #1883 Handle context.get with multiple levels of unknown key Fixes
 - Fix global.get("foo.bar") for functionGlobalContext set values
 - Fix node color bug (#1877)
 - #1857 from cclauss/patch-1 Merge pull request
 - Define raw_input() in Python 3 & fix time.sleep()

#### 0.19.3: Maintenance Release

 - Split node - fix complete to send msg for k/v object
 - Remove unused Join node merged object key typed input
 - Set the JavaScript editor to full-screen
 - Filter global modules installed locally
 - Add svg to permitted icon extension list
 - Debug node - indicate status all the time if selected to do so
 - pi nodes - increase test coverage slightly
 - TCP-request node - only write payload
 - JSON schema: perform validation when obj -> obj or str -> str
 - JSON schema: add draft-06 support (via $schema keyword)
 - #1651. Mqtt proxy configuration for websocket connection,
 - Allows MQTT Shared Subscriptions for MQTT-In core node
 - Fix use of HTML tag or CSS class specification as icon of typedInput

#### 0.19.2: Maintenance Release

 - Ensure node default colour is used if palette.theme has no match
 - #1863 (#1864) fix lost messages / properties in TCPRequest Node; closes
 - Fix typo in template.html
 - Improve error reporting from context plugin loading
 - Prevent no-op edit of node marking as changed due to icon
 - Change node must handle empty rule set

#### 0.19.1: Maintenance Release

 - Pull in latest twitter node
 - Handle windows paths for context storage
 - Handle persisting objects with circular refs in context
 - Ensure js editor can expand to fill available space
 - Add example localfilesystem contextStorage to settings
 - Fix template node handling of nested context tags

#### 0.19: Milestone Release

Editor

 - Add editorTheme.palette.theme to allow overriding colours
 - #1446 Index all node properties when searching Fixes
 - #1779 Handle NaN and Infinity properly in debug sidebar Fixes #1778
 - Prevent horizontal scroll when palette name cannot wrap
 - Ignore middle-click on node/ports to enable panning
 - Better wire layout when looping back
 - fix appearence of retry button of remote branch management dialog
 - Handle releasing ctrl when using quick-add node dialog
 - Add $env function to JSONata expressions
 - Widen support for env var to use ${} or $() syntax
 - Add env-var support to TypedInput
 - Show unknown node properties in info tab
 - Add node icon picker widget
 - Only edit nodes on dbl click on primary button with no modifiers
 - Allow subflows to be put in any palette category
 - Add flow navigator widget
 - #1753 Cache flow library result to improve response time Fixes
 - Add middle-button-drag to pan the workspace
 - allow multi-line category name in editor
 - Redesign sidebar tabs
 - Do not disable the export-clipboard menu option with empty selection

Nodes

 - #1769 Change: Ensure runtime errors in Change node can be caught Fixes
 - File: Add output to File Out node
 - Function: add expandable JavaScript editor pane
 - Function: allow id and name reference in function node code (#1731)
 - HTTP Request: Move to request module
 - #1278 HTTP: Ensure apiMaxLength applies to HTTP Nodes Fixes
 - Join: accumulate top level properties
 - Join: allow environment variable as reduce init value
 - JSON: add JSON schema validation via msg.schema
 - Pi: Let nrgpio code work with python 3
 - Pi: let Pi nodes be visible/editable on all platforms
 - Switch: add isEmpty rule
 - #1414 TCP: queue messages while connecting; closes
 - #1805 TLS: Add servername option to TLS config node for SNI Fixes
 - UDP: Don't accidentally re-use udp port when set to not do so

Persistent Context

 - Add Context data sidebar
 - Add persistable context option
 - Add default memory store
 - Add file-based context store
 - Add async mode to evaluateJSONataExpression
 - Update RED.util.evaluateNodeProperty to support context stores

Runtime

 - Support flow.disabled and .info in /flow API
 - #1781 Node errors should be Strings not Errors Fixes
 - #1770 Add detection of connection timeout in git communication Fixes
 - Handle loading empty nodesDir
 - Add 'private' property to userDir generated package.json
 - Add RED.require to allow nodes to access other modules
 - Ensure add/remove modules are run sequentially

#### 0.18.7: Maintenance Release

Editor Fixes

 - #1737 Do not trim wires if node declares outputs in defaults but misses value Fixes

Node Fixes

 - Relax twitter node version ready for major version bump
 - Pass Date into the Function node sandbox to fix instanceof tests
 - let TCP in node report remote ip and port when in single packet mode
 - typo fix in node help (#1735)

Other Fixes
 - #1738 Tidy up default grunt task and fixup test break due to reorder Fixes
 - Bump jsonata version

#### 0.18.6: Maintenance Release

Editor Fixes

 - #1724 Handle a node having wires in the editor on ports it no longer has Fixes
 - Add missing ACE snippet files
 - #1726 Fix wireClippedNodes is not defined Fixes
 - Split node html to isolate bad nodes when loading
 - Avoid unnecessary use of .html() where .text() will do

 - Add editorTheme.projects.enabled to default settings.js"

#### 0.18.5: Maintenance Release

Projects

 - Add clone project to welcome screen
 - Handle cloning a project without package.json
 - Keep remote branch state in sync between editor and runtime

New Features

 - Add type checks to switch node options (#1714)
 - add output property select to HTML parse node (#1701)
 - Add Prevent Following Redirect to HTTP Request node (#615) (#1684)
 - Add debug and trace functions to function node (#1654)
 - Enable user defined icon for subflow
 - Add MQTT disconnect message and rework broker node UI (#1719)
 - Japanese message catalogue updates (#1723)
 - Show node load errors in the Palette Manager view

Editor Fixes

 - #1698 Highlight subflow node when log msg comes from inside Fixes
 - #1678 Ensure node wires array is not longer than outputs value Fixes
 - #1681 Allow importing an unknown config node to be undone Fixes
 - #1696 Ensure keyboard shortcuts get saved in runtime settings Fixes
 - Don't mark a subflow changed when actually modified nothing (#1665)

Node Fixes

 - bind to correct port when doing udp broadcast/multicast (#1686)
 - Provide full error stack in Function node log message (#1700)
 - #1690 Fix http request doc type Fixes
 - Make debug slightly larger to pass WCAG AA rating
 - #1673 Make core nodes labels more consistent, to close
 - #1671 Allow template node to be updated more than once Fixes
 - Fix the problem that output labels of switch node sometimes disappear (#1664)
 - Chinese translations for core nodes (#1607)

Runtime Fixes

 - #1689 (#1694) Handle and display for invalid flow credentials when project is disabled
 - node-red-pi: fix behavior with old bash version (#1713)
 - Fix ENOENT error on first start when no user dir (#1711)
 - #1721 Handle null error object in Flow.handleError Fixes
 - update settings comments to describe how to setup for ipv6 (#1675)
 - #1359 Remove credential props after diffing flow to prevent future false positives Fixes
 - #1645 Log error if settings unavailable when saving user settings Fixes
 - Keep backup of .config.json
 - Add warning if using \_credentialSecret from .config.json
 - Filter req.user in /settings to prevent potentially leaking info

#### 0.18.4: Maintenance Release

Projects

 - Ensure sshkey file path is properly escaped on Windows
 - Normalize ssh key paths for Windows file names
 - Ensure userDir is an absolute path when used with sshkeygen
 - Detect if there are no existing flows to migrate into a project
 - Use relative urls when retriving flow history
 - Add credentialSecret to clone pane
 - Delay clearing inflight when changing credentials key
 - Mark deploy inflight when reverting a file change
 - Handle missing_flow_file error on clone properly
 - Remote project from cached list on delete so it can be reused
 - Fix tests for existing file flag in settings

Editor Fixes

 - Fix merging a remote diff
 - Fixed the problems when using a node without defaults
 - Disable user defined icon for subflow
 - #1635 getDefaultNodeIcon should handle subflow instance nodes Fixes
 - Add Japanese info text for core nodes
 - Fix message lookup for core nodes in case of i18 locales directory exists
 - Prevent the last tab from being deleted

Node Fixes

 - Ensure trigger gets reset when 2nd output is null


#### 0.18.3: Maintenance Release

Projects

 - Fix permissions on git/ssh scripts
 - Add support for GIT_SSH on older levels of git
 - Handle host key verification as auth error
 - Ensure commit list has a refs object even if empty
 - Make git error detection case-insensitive
 - Fix up merge conflict handling
 - Use flow-diff when looking at flow file changes

Node Fixes

 - Ensure debug tools show for 'complete msg object'
 - Fix msg.parts handling in concat mode of Batch node

Editor Fixes

 - Fix offset calculation when dragging node from palette
 - Allow a library entry to use non-default node-input- prefixes
 - #1628 Change remote-diff shortcut and add it to keymap Fixes

#### 0.18.2: Maintenance Release

Projects

 - Filter out %D from git log command for older git versions
 - Ensure projects are created as logged in user
 - Better error handling/reporting in project creation
 - Add Project Settings menu option
 - Refresh vc sidebar on remote add/remove
 - Fix auth prompt for ssh repos
 - Prevent http git urls from including username/pword
 - Fix fetch auth handling on non-default remote
 - Avoid exception if git not installed
 - Check version of git client on startup
 - Fix pull/push when no tracked branch
 - Add git_pull_unrelated_history handling
 - Handle delete of last remote in project settings

Node Fixes

 - Fix and Add some Chinese translations
 - Update sort/batch docs
 - Don't assume node has defaults when exporting icon property
 - Ensure send is last thing trigger does
 - Ensure trigger doesn't set two simultaneous timeouts
 - Add missing property select var to HTML node
 - Add a default keepalive to tcp client mode
 - Move node.send in exec and httprequest nodes


#### 0.18.1: Maintenance Release

Projects

 - Handle more repo clone error cases
 - Relax validation of git urls
 - Revalidate project name on return to project-details view
 - #1597 Avoid unnecessary project refresh on branch-switch Fixes
 - Add support for file:// git urls
 - Handle project first-run without existing flow file
 - Handle delete of last remote in project settings
 - Add git_pull_unrelated_history handling
 - Fix pull/push when no tracked branch
 - Remember to disable projects in editor when git not found

Node Fixes

 - Trigger node migration - ensure bytopic not blank
 - #1598 Add HEAD to list of methods with no body in http req node
 - #1598 Do not include payload in GET requests Fixes
 - #1601 Update sort/batch docs Fixes
 - Don't assume node has defaults when exporting icon property


#### 0.18: Milestone Release

Runtime

 - Beta: Projects - must be enabled in settings file
 - Allow port zero for Express (#1363)
 - Better error reporting when module provides duplicate type
 - Update jsonata to 1.5.0
 - add express-session memorystore without leaks (#1435)
 - #1461 Allow adminAuth.user to be a Function Fixes
 - Ensure RED.server is set even if admin api disabled
 - #1481 Ensure strategy login button uses relative URL Fixes
 - ignore `_msgid` when merging full objects
 - #1488 Move node install to spawn to allow for big stdout Fixes
 - SIGINT handler should wait for stop to complete before exit

Editor

 - allow a node's icon to be set dynamically (#1490)
 - Batch messages sent over comms to increase throughput
 - Migrate deploy confirmations to notifications
 - #1346 `oneditdelete` should be available to all node types Closes
 - Sort typeSearch results based on position of match
 - Update ACE to test and add python highlighter (#1373)
 - #1517 Clear mouse state when typeSearch cancelled Fixes
 - Handle scoped modules via palette editor
 - #1549 TypedInput: handle user defined value/labels options Fixes

Nodes

 - add msg. select to range and yaml nodes
 - add property choice to xml, sentiment nodes
 - mqtt: Add 'name' to mqtt-broker node, and label it by this if it is set. (#1364)
 - Add option to JSON node to ensure particular encoding
 - add parts support for HTML node (#1495)
 - Add passphrase to TLS node
 - Add rc property to exec node outputs 1 and 2 (#1401)
 - Add skip first n lines capability to csv node (#1535)
 - Add support for rejectUnauthorized msg property
 - Add TLS options to WebSocket client
 - Added parsed YAML support for template node (#1443)
 - #1360 Allow delay node in rate-limit mode to be reset Fixes
 - Allow setTimeout in Function node to be promisified in node 8
 - Debug to status option (#1499)
 - enable template config via msg.template for stored or generated templates (#1503)
 - HTTP REQUEST: Adding PROPPATCH and PROPFIND http methods (#1531)
 - Initial support of merge & reduce mode for JOIN node (#1546)
 - Initial support of new BATCH node (#1548)
 - Initial support of sequence rules for SWITCH node (#1545)
 - initial support of SORT node (#1500)
 - Inject node - let once delay be editable (#1541)
 - Introduce `nodeMessageBufferMaxLength` setting for msg sequence nodes
 - Let CSV correct parts if we remove header row.
 - let default apply if msg.delay not set in override mode. (#1397)
 - let trigger node be reset by boolean message (#1554)
 - Let trigger node support per topic mode (#1398)
 - let HTML node return empty array for no matching input (#1582)
 - MQTT node - if Server/URL config contains '//' use it as a complete url; enabled ws:// and wss://
 - clone messages before delayed send (#1474)
 - Decrement connected client count rather than show disconnected
 - #1566 Don't end mqtt client on first error Fixes
 - #1489 File out - create dirs synchronously to ensure they exist Fixes
 - Fix debug message format for Buffer (#1444)
 - Fix global.keys() bug in function node (#1417)
 - Handle escape characters in template node which uses Mustache format and JSON output mode (#1377)
 - #1527) (#1539) Move all node.send to end of timer functions in trigger node (issue
 - #1521 Publish null/undefined to mqtt as blank not toString Fixes
 - remove inject node at specific time spinner
 - restrict inject interval to less that 2^31 millisecs
 - tag UDP ports in use properly so they get closed correctly (#1508)

#### 0.17.5: Maintenance Release

 - Add express-session missing dependency for oauth
 - Fix improper type tests is core test cases
 - #1351 File node: recreate write stream when file deleted Fixes
 - Add flow stopping trace messages
 - Fix userDir test case when .config.json exists (#1350)
 - #1344 Do not try to send msg after http request error handled Fixes
 - Fix boundary problem in range node (#1338)
 - Modify messages in node properties to refer messages.json (#1339)
 - Fix settings.js replacing webSocketVerifyClient by webSocketNodeVerifyClient (#1343)


#### 0.17.4: Maintenance Release

 - Add request node test case for POSTing 0
 - Allow false and 0 in payload for httprequest (#1334)
 - Add file extension into flow name of library automatically (#1331)
 - #1335 Fix accessing global context from jsonata expressions Fixes
 - #1332 Disable editor whilst a deploy is inflight Fixes
 - Replace Unknown nodes with their real versions when node loaded
 - Retry auto-install of modules that fail
 - Fix column name in link nodes to refer language file (#1330)
 - #1329 Use namespaces with link node title attributes i18n name Fixes
 - #1328 Tidy up GPIO pin table presentation Fixes
 - Join: count of 0 should not send on every msg
 - Handle importing only one end of a link node pair
 - #1323 Make sending to Debug synchronous again Fixes
 - Make send-error behaviour optional in file node
 - Restore File In node behaviour of sending msg on error
 - Expose context.keys within Function node
 - JSON parser default should be not formatting output


#### 0.17.3: Maintenance Release

 - Fix flow library in menu to support period characters as flow name (#1320)
 - editorTheme not setting custom css/scripts properly
 - Fix missing icons for some nodes (#1321)
 - Add reformat button to JSONata test data editor
 - Update delay node status without spawning unnecessary intervals
 - #1311 Avoid stringify ServerResponse and Socket in Debug node Fixes
 - Fix creating userDir other than system drive on Windows (#1317)
 - #1316 Trigger node not handling a duration of 0 as block mode Fixes
 - #1314 Unable to config GPIO Pin 13 Fixes

#### 0.17.2: Maintenance Release

 - Fix GPIO node labels

#### 0.17.1: Maintenance Release

 - Fix PI gpio to use BCM
 - #1311 Prevent event thread contention when sending to Debug node Closes
 - Fix Bug: Can not display node icon when npm package has scope (#1305) (#1309)
 - Clear moved flag when nodes are deployed

#### 0.17: Milestone Release

Runtime

 - #1273 Return flow rev on reload api when api v2 enabled Closes
 - Provide single endpoint to load all node message catalogs
 - Add .trace and .debug to Node prototype
 - Rename oauth auth scheme to strategy as it works for openid
 - Allow oauth schemes provide a custom verify function
 - Add support for oauth adminAuth configs
 - Cache auth details to save needlessly recalculating hashes
 - Add context.keys function to list top-level keys
 - #1239 Strip BOM character from JSON files if present Fixes
 - Version check no meta (#1243)
 - #1230 Ensure all nodes have access to global context Fixes
 - #851 Don't process subscription for unauthenticated comms link Fixes
 - #1198 Clone credentials when passing to node Fixes
 - Resolve dir argument of getLocalNodeFiles function (#1216)
 - Add wait for writing a library entry into a file. (#1186)
 - Use correct Buffer.from method rather than constructor
 - update core nodes to use newer Buffer syntax
 - #1167 Treat missing msg properties as undefined rather than throw error Fixes
 - Allows flows to be enabled/disabled in the runtime
 - add off option to logging settings comment
 - Log error stack traces if verbose flag is set
 - Extract line number if available from node load errors
 - Add node 8 to travis (with allow failure)
 - Shuffle promises for creating default package.json
 - Create a package.json file in userDir if one doesn't exist
 - autoInstallModules option must honour version/pending_version
 - Refuse to update a non-local node module
 - Finalise nodeSettings and update tlsConfigDisableLocalFiles
 - Allow a node to declare what settings should be made available to the editor. (#1185)
 - Add node whitelist function (#1184)
 - Allow a node to declare settings that should be exported
 - Add test coverage for deleting a flow
 - Update tests for oauth -> strategy rename
 - Fix the test cases which sometimes fails due to timing. (#1228)
 - Extend timeout for the test case of installing non-existant path. (#1191)
 - Fix loader test to expect line numbers in load errors
 - Update ui_spec for icon module path
 - let node installer try to save with ~ version prefix to allow minor updates
 - Log error when non-msg-object is returned from a Function
 - Timeout a node that fails to close - default 15s timeout
 - Pass a 'removed' parameter to node close handler
 - Remove event passing for icons/examples from the api layer
 - Update general dependencies

Nodes

 - Do not log node errors if handled by a Catch node
 - Fix wrong number of double quotes in CSV parsing
 - let csv node handle ip addresses without trying to parse
 - Update debug node to register the settings it uses
 - #1202 Handle IncomingMessage/ServerResponse object types in debug Fixes
 - #1203 Toggling debug node enabled/disabled state should set state dirty Fixes
 - redo delay node status messages to be interval based
 - Update delay node ui
 - Add new msg.delay option to delay node
 - stop delay node spamming web socket (when in fast rate limit mode)
 - Delay/Range node help tidy up
 - Bug fix in exec node. White spaces in arguments now works (#1285)
 - Make exec node explicitly call SIGTERM for default
 - Fix exec node error tests on Windows (#1234)
 - update messages for updated exec node
 - Make exec node spawn and exec outputs more consistent
 - Exec node for windows environment (#1200)
 - remove requirement for cmd in exec node config + new style info
 - retry exec node tests
 - let exec node take msg.kill SIG... param and pid param
 - Third output from Exec node must be consistent for success/failure conditions
 - exec node returns 0 on the third output if command ended without error. (#1160)
 - exec node can be killed on demand
 - add "split/stream" ability to file in node
 - add port label to file node and update info
 - Allow nodes to have translations not in core (#1183)
 - fix tcp node new Buffer alloc size 0
 - change pin selection table for pi gpis nodes
 - stop using sudo for Pi gpio access
 - adding frequency configuration to pwm output (#1206)
 - Fix Pi GPIO debounce
 - let Hypriot on Pi detect gpio correctly
 - More core node info help tidy up
 - Tidy up more core node help text
 - Tidy up parser node edit dialogs and help text
 - yet more core node info updates
 - more core node info updates to newer style
 - Update some core nodes info
 - First pass of new node-info style
 - MQTT new style info
 - Fix empty extra node help content issue
 - #1218 Handle HTTP In url that is missing its leading / Fixes
 - Add file upload support to HTTP In node
 - HTTP Request node: add info on how to do form encoding
 - #1015 Prevent unmodified msg.headers from breaking HTTP Request flows Closed
 - Add cookie handling to HTTP Request node
 - Add guard against the http-request buffer fix being reverted
 - Multipart streaming
 - Add http-request node unit tests
 - http request node add transport validity check and warn.
 - #1172 Update follow_redirects to fix http_proxy handling Fixes
 - Allow statusCode/headers to be set directly within HTTP Response node
 - let inject "between time" also fire at start - Plus new info
 - remove repeat symbol from inject if repeat is 0
 - Add port labels to inject node (to show types)
 - Add buffer joiner mode to Join node
 - Let join node auto re-assemble buffers
 - let join also accumulate strings (and not fail)
 - Add Pretty print option to JSON node and
 - Fix selection of link nodes
 - Add link label value as portLabels
 - Add sentence about clearing retained topic on mqtt
 - make sure MQTT client closes if redeploy during reconnect
 - make sure MQTT client closes if redeploy during reconnect
 - slight filed size adjust for mqtt broker port field - allow 5 digits
 - Add help info for split node
 - split node - in object mode allow msg.complete on its own
 - let split of objects use key to set another property (e.g. topic)
 - adding streaming modes into split node
 - let split node reassemble based on a final packet. (as well as the first)
 - Add buffer support to split node
 - updated split/join node (split still needs work before release)
 - Added a name icon and a description label on edit subflow window.
 - Don't display port labels for subflow pseudo-port nodes
 - Added a name icon and a description label on edit subflow window.
 - tcp request - remove confusing timeout wording from info
 - Final TCP node nits - let 0 do it's thing as per every other timeout
 - fix tcp port not waiting as per info/previous behaviour
 - TCP In: Fix error in timout callback (#1249)
 - Make tcp send msg more consistent
 - Update 31-tcpin.js (#1235)
 - really close tcp node connection right away (if told to)
 - clone message before send in stay connected mode
 - Better template node help example
 - Add option to parse Template result as JSON before sending
 - nail trigger test for windows AND linux
 - give up on SIGQUIT for widows test
 - better tests for windows nodes
 - comment out 2nd exec node kill tests
 - fixes for grunt files tests on Windows
 - Add events to test helper
 - Change default value of tlsConfigDisableLocalFiles to false
 - Add the node setting tlsConfigDisableLocalFiles for tls node. (#1190)
 - UI to upload certificates and keys for TLS node
 - Update trigger help
 - let trigger node set repeated outputs
 - Move udp sock error listener to only be instantiated once.
 - Let watch node recurse into subdirectories
 - Misconfigured WebSocket nodes should not register msg handlers
 - #1127 Add websocketVerifyClient option to enable custom websocket auth Fixes

Editor

 - Bump ACE editor to v1.2.7
 - Add RED.utils.getNodeLabel utility function
 - Include module name in requests for node icons
 - Change debug message menu icon
 - Handle empty array/objects in debug view
 - Add per-node filter option to Debug pane
 - Ensure debug node marked changed when button pressed
 - Fix pop-out debug window for all the recent updates
 - Add debug message menu
 - Don't include msg. in debug message copied paths
 - Format Buffer numbers as hex by default
 - Remember formatting choices for dbg msg elements
 - Allow debug msg elements to be pinned
 - Only show debug tools under the debug tab
 - Fix test for valid js identifiers in debug path construction
 - Remove unused modified flag on debug messages
 - Add copy path/value buttons to debug messages
 - dont match only part of the node type (#1242)
 - #1213 Add editorTheme.logout.redirect to allow redirect on logout Closes
 - #1288 Handle logging out and already logged-out editor Fixes
 - Fix bug: Export Subflows (#1282)
 - destroy editor to ensure fully removed on close (function, template, comment)
 - #1258 Don't try to nls status text starting with '.' Fixes
 - Add note of removed flows in diffConfig (#1253)
 - Add description to flow same as subflow
 - Allow tabs to be enabled/disabled in the editor
 - Make H3 sections in node help collapsible
 - Add JSON Expression editor
 - Expression editor - clear legacy flag for blank expressions
 - Ensure node labels are reordered properly to match outputs
 - Add 'none' placeholder for empty port label form
 - Don't mark a node changed when going from none to blank labels
 - Leave a node to nls its own port labels
 - Allow a node to override default labels
 - Add placeholder text on label inputs and clear buttons
 - Add port labels to Subflow nodes
 - Keep port label form in sync with output reordering
 - Basic node label editor
 - Port label editor starting point
 - Allow port labels be i18n identifiers
 - Add inputLabels and outputLabels to node defn + Update Change node
 - Resize port labels based on content
 - Initial port label behaviour
 - Allow a node to decide for itself if its button should be enabled or not
 - Provide feedback when enable/disable node fails
 - Add node module update api and expose in palette editor
 - Reset palette-manager tabs when settings dialog reopened
 - Move palette editor to settings panel
 - Move palette editor to userSettings dialog
 - Move view and keyboard into user settings dialog
 - Add basic user settings panel
 - Node status should be on by default
 - Make theme able to load custom javascript (#1211)
 - Allow tips to be hidden and cycled through
 - Add info tips back to the sidebar
 - Add buffer mode to typedInput
 - Add typedInput binary mode icon
 - Ensure all ace editors are destroyed in the expression editors
 - Refresh sidebar info when tab is changed
 - better spacing for library widget
 - Fix gridSize for node width calculation to avoid odd resizing
 - Redraw grid properly if gridSize changes
 - Scroll sidebar info tab to top when changing content
 - Ensure info tab sections are collapsible when set from palette
 - Only show tab info if there is an active tab
 - Only check for reordered outputs if outputMap defiend
 - Avoid circular references when stingifying node objects
 - Fix padding of config node edit dialog
 - Add force-deploy option when conflict detected
 - Hide tip box on startup if disabled
 - Track node moves separately to node config changes
 - Ensure ace editor instances are freed if edit cancelled
 - Clip overly long notification messages
 - Use queryCommandSupported not queryCommandEnabled to check for copy support
 - Add tip to tab description editor
 - Make tab info edit box resizable
 - Shrink config node appearance in info table
 - Display config nodes in Info sidebar table
 - Ensure flow info box updates after editing flow
 - Hide Node info section when displaying changelog
 - Restructure info tab
 - Provide notification when new flows deployed in the background
 - Stop some ui elements from clearing url anchor when clicked
 - clipboard export text stay highlighted even when button deselected
 - ensure export clipboard keeps text selected and formatted
 - Defer resizing tray components until they have finished building
 - Use pre-calculated values for connection path
 - Use textContent to avoid manual escaping
 - Add RED.stack as a common ui component
 - Numeric validator that accepts blank should accept undefined
 - Add visual cue as to whether the workspace is focused
 - Allow RED.validators.number to allow blank values as valid
 - Support dropping json files into the editor
 - NLS Expression/JSON editor and fix their height calculation
 - #1275 Update JSONata to 1.2.4 Closes
 - Remember test expression data on a per-node basis
 - NLS jsonata test messages
 - Add JSONata expr tester and improved feedback
 - Add $context/$flow/$global functions to jsonata
 - Update jsonata

Other

 - add allow es6 to .jshintrc
 - travis - don't allow node 8 fails, (and re-add 7)
 - ask istanbul for more reports as default
 - Add istanbul to Gruntfile.js (#1189)


#### 0.16.2: Maintenance Release

 - #1126 Ensure custom mustache context parent set in Template node fixes
 - Display debug node name in debug panel if its known
 - Ensure auth-tokens are removed when no user is specified in settings
 - Ensure all a tags have blank target in info sidebar
 - Ensure links do not span tabs in the editor
 - Avoid creating multiple reconnect timers in websocket node
 - #1120 Fix inner reference in install fail message catalog entry Fixes
 - Display buffer data properly for truncated buffers under Object property

#### 0.16.1: Maintenance Release

 - Add colour swatches to debug when hex colour matched
 - Nodes with hasUsers set to false should not appear unused
 - Change hard error to verbose warning if using old node.js level
 - #1117 Don't filter debug properties starting with _ Fixes
 - #1116 Node logged errors not displayed properly in debug pane Fixes
 - #1114 Do not look for existing nodes when checking for wires on paste Fixes
 - -v option not enabling verbose mode properly
 - Add node.js version check on startup

#### 0.16.0: Milestone Release

Runtime

 - Drop support for node 0.10 and 0.12

Nodes

 - #1103 Add option to colourise debug console output Closes
 - Add property validation to nodes using typedInput
 - #1104 Add common validator for typedInput fields Closes
 - #1094 Update debug node console logging indicator icon Closes
 - Let exec node (spawn) handle commands with spaces in path
 - Add symbol to debug node to indicate debugging also to console.log
 - Change file node to use node 4 syntax (drops support for 0.8)
 - add info for httprequest responseUrl property
 - Add res.responseUrl to httprequest node response
 - Add support for flow and global context in Template node (#1048)
 - Added YAML parser node (#1034)
 - node-red-node-serialport removed as a default node

Editor

 - #1109 Add install/remove dialog to increase friction Closes
 - #1009 Report node catalogue load errors Closes
 - #1043 Properly report module remove errors in palette editor Fixes
 - Update rather than hide install button after success install
 - Tweak search box styling
 - Display info tips slightly longer
 - Allow tips to be enabled/disabled via menu option
 - Info-tips update
 - Make typedInput keyboard navigable
 - update Font Awesome to 4.7.0
 - Add expression editor for jsonata
 - Overhaul keyboard handling and introduce editor actions
 - Add Japanese translation file(editor.json) (#1084)
 - Add quick-add node mode with cmd/ctrl-click
 - Add cmd/ctrl-click to quick add wires
 - Use json-stringify-safe to detect circular references in debug msgs
 - debug - format if time if correct length/range
 - Make Debug object explorable
 - Initial debug pop-out window
 - Add proper three-way diff view
 - Focus tray body when edit dialog opened
 - Hit enter to edit first node in selection
 - Add node delete button to edit dialog
 - #832 Add notification when runtime stopped due to missing types Part of

Fixes

 - #1111 Do not tie debug src loading to needsPermission Fixes
 - #1095 Initialise nodeApp regardless of httpAdmin setting Closes #1096
 - Speed up reveal of search dialogs
 - #1069 Ensure flows exist before delegating status/error events Fixes
 - Update package dependencies
 - Update MQTT to latest 2.2.1
 - Node status not being refreshed properly in the editor
 - #1081 Try to prevent auto-fill of password fields in node edit tray Fixes
 - Fix whitespace in localfilesystem
 - fix bug where savesettings did not honor local settings variables (#1073)
 - #922 Tidy up unused/duplicate editor messages Closes
 - Property expressions must not be blank
 - Tidy up merge commit of validatePropertyExpression
 - add port if wires array > number of ports declared.
 - #1101 Allow quoted property expressions Fixes
 - Index all node properties for node search
 - Remove node 0.10 from travis config
 - update welcome message to use logger so it can be turned off/on if required (#1083)
 - Fix dynamically loading multiple node-sets from palette editor
 - #1031 Allow a node to reorder its outputs and maintain links Fixes

#### 0.15.3: Maintenance Release

 - Tcpgetfix: Another small check (#1070)
 - TCPGet: Ensure done() is called only once (#1068)
 - #1063 Allow $ and _ at start of property identifiers Fixes
 - TCPGet: Separated the node.connected property for each instance (#1062)
 - Corrected 'overide' typo in XML node help (#1061)
 - TCPGet: Last property check (hopefully) (#1059)
 - Add additional safety checks to avoid acting on non-existent objects (#1057)
 - add --title for process name to command line options
 - add indicator for fire once on inject node
 - reimplement $(env var) replace to share common code.
 - Fix error message for missing node html file, and add test.
 - Let credentials also use $(...) substitutions from ENV
 - Rename insecureRedirect to requireHttps
 - Add setting to cause insecure redirect (#1054)
 - Palette editor fixes (#1033)
 - Close comms on stopServer in test helper (#1020)
 - Tcpgetfix (#1050)
 - TCPget: Store incoming messages alongside the client object to keep reference
 - Merge remote-tracking branch 'upstream/master' into tcpgetfix
 - TCPget can now handle concurrent sessions (#1042)
 - Better scope handling
 - Add security checks
 - small change to udp httpadmin
 - Fix comparison to "" in tcpin
 - Change scope of clients object
 - Works when connection is left open
 - First release of multi connection tcpget
 - Fix node.error() not printing when passed false (#1037)
 - fix test for CSV array input
 - different test for Pi (rather than use serial port name)
 - Fix missing 0 handling for css node with array input


#### 0.15.2: Maintenance Release

 - #1024 Revert bidi changes to nodes and hide menu option until fixed Fixes
 - Let xml node set options both ways
 - Bump serialport to use version 4
 - gpio node handle multiple bits of data returned in one go
 - #1023 HTTP In should pass application/octet-stream as buffer not string Fixes
 - Handle missing httpNodeRoot setting properly
 - Config sidebar not handling node definition error properly
 - Add minimum show time to deploy spinner to avoid flicker
 - Add work-in-progress update button to palette-editor
 - Add log.removeHandler function
 - Add Crtl/Shift/p shortcut for manage palette
 - Add spinner to deploy button
 - #1016 Status messages from nodes in subflows not delegated properly Fixes
 - fix spelling in join node info
 - Speed up tab scrolling
 - #1013 Update delay burst test to be more tolerant of timing Fixes

#### 0.15.1: Maintenance Release

 - Update default palette catalogue to use https
 - Disable palette editor if npm not found - and fix for Windows
 - #1010 Searching package catalogue should be case-insensitive Fixes
 - #1011 contenteditable fields not handled in config nodes Fixes
 - Change html link refs from `_new` to `_blank` to be standards compliant

#### 0.15.0: Milestone Release

Runtime

 - #1001 Increase default apiMaxLength to 5mb and add to default settings Closes
 - Add v2 /flows api and deploy-overwrite protection
 - Encrypt credentials by default
 - Ensure errors thrown by RED.events handlers don't percolate up

Editor

 - Mark nodes as changed when they are moved
 - Added parent containment option for draggable. (#1006)
 - #999 Ignore bidi event handling on non-existent and non-Input elements Closes
 - Remove list of flows from menu
 - Allow nodes to be imported with their credentials
 - Add workspace search option
 - Add scrollOnAdd option to editableList
 - Add swift markup to editor for open whisk node
 - Scrollable tabs 👍
 - Allow linking to individual flow via url hash
 - Avoid duplicating existing subflows on import
 - Add import-to-new-tab option
 - Add new options to export-nodes dialog
 - Stop nodes being added beyond the outer bounds of the workspace
 - #972 Default config nodes to global scope unless in a subflow Closes
 - Bidi support for Text Direction and Structured Text (#961)
 - Fix jQuery selector, selecting more than one help pane/popover and displaying incorrectly. (#970)
 - Fixes removeItem not passing row data to callback. (#965)
 - Move common components and add searchBox
 - Add initial palette sidebar

Nodes

 - Inject node label - show topic for timestamp mode if short
 - Let change node set type if total match
 - Clean up status on close for several core nodes.
 - Change node: re-parse JSON set value each time to avoid pass-by-ref
 - Better handle HTTP Request header capitalisation
 - #985 Enable ES6 parsing in Function editor by default Fixes
 - Update debug sidebar to use RED.view.reveal to show debug nodes
 - Add full path tip to file node, And tidy up Pi node tips
 - Remove WebSocket node maxlistener warning
 - Update mqtt-broker node to use fully name-space qualified status messages
 - Let UDP node better share same port instance if required
 - Add number of units to the delay node (rate) (#994)
 - Allow http middleware to skip rawBodyParser
 - Let change node move property to sub-property.
 - Add info to exec warning about buffered output if using python
 - TCP node: pass on latest input msg properties
 - Make sure MQTT broker is really set
 - Fix escape character catch in TCPGet + support 0x?? sequences
 - Fix split character in TCP Request node
 - Add CSS highlighting to the template node (#950)
 - Only update switch previous value after all rules are run

Other

 - #660 Add npm build/test scripts Closes #946
 - Move travis to node 6 and 7 - drop 5 and 0.12


#### 0.14.6: Maintenance Release

Fixes

 - #927 Tell ace about Function node globals. Closes
 - #935 Tidy up mqtt nodes - linting and done handling. Closes
 - Fix invalid html in TCP and HTML node edit templates
 - Add proper help text to link nodes
 - Handle importing old mqtt-broker configs that lack properties
 - Update ace to 1.2.4
 - Allow config nodes to provide a sort function for their select list
 - Add log warning if node module required version cannot be satisfied
 - #937 Handle empty credentials file. Closes
 - Add RPi.GPIO lib test for ArchLinux

#### 0.14.5: Maintenance Release

Fixes

 - Cannot clear cookies with http nodes
 - let HTML parse node allow msg.select set select
 - Validate nodes on import after any references have been remapped
 - #933 Debug node handles objects without constructor property Fixes
 - #940 Ensure 'false' property values are displayed in info panel Fixes
 - Fix node enable/disable over restart - load configs after settings init

#### 0.14.4: Maintenance Release

Nodes

 - Update trigger node ui to use typedInputs
 - Better handling of quotes in CSV node
 - #929 Clarify the MQTT node sends msg.payload - closes
 - #914 Inject node should reuse the message it is triggered with Closes
 - Stop trigger node re-using old message
 - Allow node.status text to be 'falsey' values

Fixes

 - #932 Handle DOMException when embedded in an iframe of different origin Fixes
 - Fix double firing of menu actions
 - #928 Fix select box handling in Safari - fixes
 - #858 Clear context in node test helper Fixes
 - #880 Allow node properties to be same as existing object functions Fixes
 - Handle comms link closing whilst completing the initial connect
 - #917 Protect against node type names that clash with Object property names Fixes
 - Clone default node properties to avoid reference leakage
 - Strip tab node definition when exporting
 - Check for null config properties in editor before over-writing them
 - Add hasUsers flag to config nodes

Editor

 - Add sql mode to ace editor
 - Keyboard shortcuts dialog update (#923)
 - #921 Ensure importing link nodes to a subflow doesn't add outbound links Fixes
 - Add updateConfigNodeUsers function to editor
 - Scroll to bottom when item added to editableList
 - #920 Form input widths behave more consistently when resizing Fixes #919

#### 0.14.3: Maintenance Release

Fixes

 - #908 Create default setting.js in user-specified directory. Fixes
 - MQTT In subscription qos not defaulting properly
 - Let exec node handle 0 as well as "0"

#### 0.14.2: Maintenance Release

Fixes

 - #913 Cannot add new twitter credentials. Fixes
 - Support array references in Debug property field

#### 0.14.1: Maintenance Release

Fixes

 - Handle undefined property that led to missing wires in the editor
 - #911 Remove duplicate 'Delete' entry in keyboard shortcut window. Closes
 - #910 Add 'exec' to node-red-pi launch script. Closes

#### 0.14.0: Milestone Release

Editor

 - Replace edit dialog with edit tray
 - Enable shift-drag detach of just the selected link
 - Allow workspace tabs to be re-ordered
 - Scope keyboard shortcuts to dom elements
 - Ensure parent nodes marked as changed due to child config node changes
 - Validate all edit dialog inputs when one changes
 - Add editableList widget and update Switch/Change nodes to use it
 - Add option to filter Debug sidebar by flow and highlight subflow-emitting nodes
 - Back off comms reconnect attempts after prolonged failures
 - Prompt for login if comms reconnect fails authentication
 - Change style of nodes in subflow template view
 - Add CHANGELOG.md and make it accessible from menu

Runtime

 - Always log node warnings on start without requiring -v
 - #885 Add support for loading scoped node modules. Closes
 - Add process.env.PORT to settings.js
 - #870 Clear node context on deploy. Closes
 - Enable finer grained permissions in adminAuth

Nodes

 - Enable config nodes to reference other config nodes
 - Add Split/Join nodes
 - Add Link nodes
 - #904 Add support to HTTP In node for PATCH requests. Closes
 - Add cookie handling to HTTP In and HTTP Response nodes
 - #887 Add repeat indicator to inject node label. Closes
 - Add javascript highlighter to template node
 - Add optional timeout to exec node
 - Add TLS node and update MQTT/HTTP nodes to use it
 - Let trigger node also send last payload to arrive
 - Add timestamp as a default typedInput and update Inject and change nodes to match,
 - Add QoS option to MQTT In node
 - Add status to exec spawn mode
 - Add Move capability to Change node
 - Update Serial node to support custom baud rates
 - Add support for array-syntax in typedInput msg properties
 - Add RED.util to Function node sandbox
 - #879 Capture error stack on node.error. Closes


Fixes

 - Add error handling to all node definition api calls
 - Handle null return from Function node in array of messages
 - #895 Defer loading of token sessions until they are accessed. Fixes
 - set pi gpio pin status correctly if set on start
 - #635 Prevent parent window scrolling when view is focused. Fixes
 - Handle missing tab nodes in a loaded flow config
 - Ensure typedInput dropdown doesn't fall off the page
 - #880 Protect against node types with reserved names such as toString. Fixes
 - Do not rely on the HTML file to identify where nodes are registered from
 - Preserve node properties on import
 - Fix regression in delay node. topic based queue was emptying all the time instead of spreading out messages.
 - Throw an error if a Function node adds an input event listener
 - Fix hang on partial deploy with disconnected mqtt node
 - TypedInput: preload type icons to ensure width calc correct
 - Ensure tcp node creates a buffer of size 1 at least
 - Return editorTheme default if value is undefined
 - Fix RED.util.compareObjects for Function created objects and Buffers
 - Ensure default settings copied to command-line specified userDir


#### 0.13.4: Maintenance Release

 - Add timed release mode to delay node
 - #811 Enable link splicing for when import_dragging nodes. Closes
 - Fix uncaught exception on deploy whilst node sending messages
 - Deprecate old mqtt client and connection pool modules
 - #835 Change node: add bool/num types to change mode Closes
 - #825 Validate fields that are `$(env-vars)` Closes
 - Handle missing config nodes when validating node properties
 - Pi node - don't try to send data if closing
 - Load node message catalog when added dynamically
 - Split palette labels on spaces and hyphens when laying out
 - #816 Warn if editor routes are accessed but runtime not started Closes
 - #819 Better handling of zero-length flow files Closes
 - Allow runtime calls to RED._ to specify other namespace
 - Better right alignment of numerics in delay and trigger nodes
 - Allow node modules to include example flows
 - Create node_modules in userDir
 - #815 Ensure errors in node def functions don't break view rendering Fixes
 - Updated Inject node info with instructions for flow and global options



#### 0.13.3: Maintenance Release

 - Fix crash on repeated inject of invalid json payload
 - Add binary mode to tail node
 - Revert Cheerio to somewhat smaller version
 - Add os/platform info to default debug



#### 0.13.2: Maintenance Release

 - Don't force reconnect mqtt client if message arrives (fixes the MQTT connect/disconnect endless cycle)
 - Add -p/--port option to override listening port
 - Invert config node filter toggle button colours so state is more obvious
 - Add timeout to httprequest node
 - Tidy up of all node info content - make style consistent
 - Make jquery spinner element css consistent with other inputs
 - tcp node add reply (to all) capability
 - Allow the template node to be treated as plain text
 - #792 Validate MQTT In topics Fixes
 - #793 httpNodeAuth should not block http options requests Fixes
 - Disable perMessageDeflate on WS servers - fixes 'zlib binding closed' error
 - Clear trigger status icon on re-deploy
 - Don't default inject payload to blank string
 - Trigger node, add configurable reset
 - #790 - fixes use of httpNodeMiddleware Allow function properties in settings Fixes
 - Fix order of config dialog calls to save/creds/validate
 - Add debounce to Pi GPIO node



#### 0.13.1: Maintenance Release

 - Revert wrapping of http request object



#### 0.13.0: Milestone Release

 - Add 'previous value' option to Switch node
 - Allow existing nodes to splice into links on drag
 - #783 CORS not properly configured on multiple http routes Fixes
 - Restore shift-drag to snap/unsnap to grid
 - Moving nodes with keyboard should flag workspace dirty
 - Notifications flagged as fixed should not be click-closable
 - Rework config sidebar and deploy warning
 - Wrap http request object to match http response object
 - Add 'view' menu and reorganise a few things
 - Allow shift-click to detach existing wires
 - Splice nodes dragged from palette into links
 - try to trim imported/dragged flows to [ ]
 - Move version number as title of NR logo
 - Moving nodes mark workspace as dirty
 - Ok/Cancel edit dialogs with Ctrl-Enter/Escape
 - Handle OSX Meta key when selecting nodes
 - Add grid-alignment options
 - Add oneditresize function definition
 - Rename propertySelect to typedInput and add boolean opt
 - Add propertySelect to switch node
 - Add propertySelect support to Change node
 - Add context/flow/global support to Function node
 - Add node context/flow/global
 - Add propertySelect jquery widget
 - Add add/update/delete flow apis
 - Allow core nodes dir to be provided to runtime via settings
 - Tidy up API passed to node modules
 - Move locale files under api/runtime components
 - Add flow reload admin api



#### 0.12.5: Maintenance Release

 - Add attribute capability to HTML parser node
 - Add Pi Keyboard code node
 - Fix for MQTT client connection cycling on partial deploy
 - Fix for tcp node properly closing connections
 - Update sentiment node dependencies
 - Fix for file node handling of UTF8 extended characters



#### 0.12.4: Maintenance Release

 - Add readOnly setting to prevent file writes in localfilesystem storage
 - Support bcrypt for httpNodeAuth
 - Pi no longer needs root workaround to access gpio
 - Fix: Input File node will not retain the file name



#### 0.12.3: Maintenance Release

 - Fixes for TCP Get node reconnect handling
 - Clear delay node status on re-deploy
 - Update Font-Awesome to v4.5
 - Fix trigger to block properly until reset
 - Update example auth properties in settings.js
 - Ensure httpNodeAuth doesn't get applied to admin routes
 - TCP Get node not passing on existing msg properties



#### 0.12.2: Maintenance Release

 - Enable touch-menu for links so they can be deleted
 - Allow nodes to be installed by path name
 - Fix basic authentication on httpNode/Admin/Static
 - Handle errors thrown in Function node setTimeout/Interval
 - Fix mqtt node lifecycle with partial deployments
 - Update tcp node status on reconnect after timeout
 - Debug node not handling null messages
 - Kill processes run with exec node when flows redeployed
 - Inject time spinner incrementing value incorrectly



#### 0.12.1: Maintenance Release

 - Enable touch-menu for links so they can be deleted
 - Allow nodes to be installed by path name
 - Fix basic authentication on httpNode/Admin/Static



#### 0.12.0: Milestone Release

 - Change/Switch rules now resize with dialog width
 - Support for node 4.x
 - Move to Express 4.x
 - Copy default settings file to user dir on start up
 - Config nodes can be scoped to a particular subflow/tab
 - Comms link tolerates <5 second breaks in connection before notifying user
 - MQTT node overhaul - add will/tls/birth message support
 - Status node - to report status events from other nodes
 - Error node can be targeted to specific other nodes
 - JSON node can encode Array types
 - Switch node regular expression rule can now be set to be case-insensitive
 - HTTP In node can accept non-UTF8 payloads - will return a Buffer when appropriate
 - Exec node configuration consistent regardless of the spawn option
 - Function node can now display status icon/text
 - CSV node can now handle arrays
 - setInterval/clearInterval add to Function node
 - Function node automatically clears all timers (setInterval/setTimeout) when the node is stopped



#### 0.11.2: Maintenance Release

 - Allow XML parser options be set on the message
 - Add 'mobile' category to the palette (no core nodes included)
 - Allow a message catalog provide a partial translation
 - Fix HTTP Node nls message id
 - Remove delay spinner upper limit
 - Update debug node output to include length of payload




#### 0.11.1: Maintenance Release

 - Fix exclusive config node check when type not registered (prevented HTTP In node from being editable unless the swagger node was also installed)



#### 0.11.0: Milestone Release

 - Add Node 0.12 support
 - Internationalization support
 - Editor UI refresh
 - Add RBE node
 - File node optionally creates path to file
 - Function node can access `clearTimeout`
 - Fix: Unable to login with 'read' permission



#### 0.10.10: Maintenance Release

 - Fix permissions issue with packaged nrgpio script
 - Add better help message if deprecated node missing



#### 0.10.9: Maintenance Release

Fix packaging of bin scripts



#### 0.10.8: Maintenance Release

 - Nodes moved out of core
 - still included as a dependency: twitter, serial, email, feedparser
 - no longer included: mongo, arduino, irc, redis
 - node icon defn can be a function
 - http_proxy support
 - httpNodeMiddleware setting
 - Trigger node ui refresh
 - editorTheme setting
 - Warn on deploy of unused config nodes
 - catch node prevents error loops



#### 0.10.6: Maintenance Release

Changes:
 - Performance improvements in editor
 - Palette appearance update
 - Warn on navigation with undeployed changes
 - Disable undeployed node action buttons
 - Disable subflow node action buttons
 - Add Catch node
 - Add logging functions to Function node
 - Add send function to Function node
 - Update Change node to support multiple rules



#### 0.10.4: Maintenance Release

Changes:

 - http request node passes on request url as msg.url
 - handle config nodes appearing out of order in flow file - don't assume they are always at the start
 - move subflow palette category to the top, to make it more obvious
 - fix labelling of Raspberry Pi pins
 - allow email node to mark mail as read
 - fix saving library content
 - add node-red and node-red-pi start scripts
 - use $HOME/.node-red for user data unless specified otherwise (or existing data is found in install dir)



#### 0.10.3: Maintenance Release

Fixes:

 - httpAdminAuth was too aggressively deprecated (ie removed); restoring with a console warning when used
 - adds reporting of node.js version on start-up
 - mongo node skip/limit options can be strings or numbers
 - CSV parser passes through provided message object



#### 0.10.2: Maintenance Release

Fixes:
 - subflow info sidebar more useful
 - adds missing font-awesome file
 - inject node day selection defaulted to invalid selection
 - loading a flow with no tabs failed to add nodes to default tab<|MERGE_RESOLUTION|>--- conflicted
+++ resolved
@@ -1,9 +1,7 @@
-<<<<<<< HEAD
 #### 2.2.0-beta.1: Beta Release
 
 
 
-=======
 #### 2.1.4: Maintenance Release
 
 Runtime
@@ -37,7 +35,6 @@
 - Link: fix to show link target when selected (#3267) @HiroyasuNishiyama
 - Inject: Do not modify inject node props in oneditprepare (#3242) @knolleary
 - HTTP Request: HTTP Basic Auth should always add : between username and password even if empty (#3236) @hardillb
->>>>>>> 173e7517
 
 #### 2.1.3: Maintenance Release
 
