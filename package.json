{
    "name": "node-red",
    "version": "1.3.0-beta.1",
    "description": "Low-code programming for event-driven applications",
    "homepage": "http://nodered.org",
    "license": "Apache-2.0",
    "repository": {
        "type": "git",
        "url": "https://github.com/node-red/node-red.git"
    },
    "private": "true",
    "scripts": {
        "start": "node packages/node_modules/node-red/red.js",
        "test": "grunt",
        "build": "grunt build",
        "dev": "grunt dev",
        "build-dev": "grunt build-dev",
        "docs": "grunt docs"
    },
    "contributors": [
        {
            "name": "Nick O'Leary"
        },
        {
            "name": "Dave Conway-Jones"
        }
    ],
    "dependencies": {
        "ajv": "6.12.6",
        "async-mutex": "0.2.6",
        "basic-auth": "2.0.1",
        "bcryptjs": "2.4.3",
        "body-parser": "1.19.0",
        "cheerio": "0.22.0",
        "clone": "2.1.2",
        "content-type": "1.0.4",
        "cookie": "0.4.1",
        "cookie-parser": "1.4.5",
        "cors": "2.8.5",
        "cron": "1.7.2",
        "denque": "1.5.0",
        "express": "4.17.1",
        "express-session": "1.17.1",
        "fs-extra": "8.1.0",
        "fs.notify": "0.0.4",
        "hash-sum": "2.0.0",
        "https-proxy-agent": "5.0.0",
        "i18next": "15.1.2",
        "iconv-lite": "0.6.2",
        "is-utf8": "0.2.1",
        "js-yaml": "3.14.0",
        "json-stringify-safe": "5.0.1",
        "jsonata": "1.8.4",
        "lodash.clonedeep": "^4.5.0",
        "media-typer": "1.1.0",
        "memorystore": "1.6.4",
        "mime": "2.4.7",
        "moment-timezone": "0.5.32",
        "mqtt": "4.2.6",
        "multer": "1.4.2",
        "mustache": "4.1.0",
        "node-red-admin": "^0.2.6",
        "node-red-node-rbe": "^0.2.9",
        "node-red-node-sentiment": "^0.1.6",
        "node-red-node-tail": "^0.1.0",
        "nopt": "5.0.0",
        "oauth2orize": "1.11.0",
        "on-headers": "1.0.2",
        "passport": "0.4.1",
        "passport-http-bearer": "1.0.1",
        "passport-oauth2-client-password": "0.1.2",
        "raw-body": "2.4.1",
        "request": "2.88.0",
        "semver": "6.3.0",
        "tar": "6.0.5",
        "uglify-js": "3.12.4",
        "ws": "6.2.1",
        "xml2js": "0.4.23"
    },
    "optionalDependencies": {
        "bcrypt": "3.0.8"
    },
    "devDependencies": {
        "dompurify": "2.2.6",
        "grunt": "1.3.0",
        "grunt-chmod": "~1.1.1",
        "grunt-cli": "~1.3.2",
        "grunt-concurrent": "3.0.0",
        "grunt-contrib-clean": "~2.0.0",
        "grunt-contrib-compress": "1.6.0",
        "grunt-contrib-concat": "~1.0.1",
        "grunt-contrib-copy": "~1.0.0",
        "grunt-contrib-jshint": "~2.1.0",
        "grunt-contrib-uglify": "~4.0.1",
        "grunt-contrib-watch": "~1.1.0",
        "grunt-jsdoc": "2.4.1",
        "grunt-jsdoc-to-markdown": "5.0.0",
        "grunt-jsonlint": "2.1.3",
        "grunt-mkdir": "~1.1.0",
        "grunt-npm-command": "~0.1.2",
        "grunt-sass": "~3.1.0",
        "grunt-simple-mocha": "~0.4.1",
        "grunt-simple-nyc": "^3.0.1",
        "http-proxy": "1.18.1",
        "jsdoc-nr-template": "github:node-red/jsdoc-nr-template",
        "marked": "1.2.7",
        "minami": "1.2.3",
        "mocha": "^5.2.0",
<<<<<<< HEAD
        "node-red-node-test-helper": "^0.2.7",
=======
        "node-red-node-test-helper": "^0.2.6",
>>>>>>> f5da2eb6
        "node-sass": "^4.14.1",
        "nodemon": "2.0.6",
        "should": "13.2.3",
        "sinon": "1.17.7",
        "stoppable": "^1.1.0",
        "supertest": "5.0.0"
    },
    "engines": {
        "node": ">=8"
    }
}<|MERGE_RESOLUTION|>--- conflicted
+++ resolved
@@ -106,11 +106,7 @@
         "marked": "1.2.7",
         "minami": "1.2.3",
         "mocha": "^5.2.0",
-<<<<<<< HEAD
         "node-red-node-test-helper": "^0.2.7",
-=======
-        "node-red-node-test-helper": "^0.2.6",
->>>>>>> f5da2eb6
         "node-sass": "^4.14.1",
         "nodemon": "2.0.6",
         "should": "13.2.3",
