--- conflicted
+++ resolved
@@ -22,115 +22,8 @@
     {
       "name": "Nick O'Leary"
     },
-<<<<<<< HEAD
     {
       "name": "Dave Conway-Jones"
-=======
-    "main": "red/red.js",
-    "scripts": {
-        "start": "node red.js",
-        "test": "grunt",
-        "build": "grunt build"
-    },
-    "bin": {
-        "node-red": "./red.js",
-        "node-red-pi": "bin/node-red-pi"
-    },
-    "contributors": [
-        {
-            "name": "Nick O'Leary"
-        },
-        {
-            "name": "Dave Conway-Jones"
-        }
-    ],
-    "keywords": [
-        "editor",
-        "messaging",
-        "iot",
-        "flow"
-    ],
-    "dependencies": {
-        "basic-auth": "2.0.0",
-        "bcryptjs": "2.4.3",
-        "body-parser": "1.18.2",
-        "cheerio": "0.22.0",
-        "clone": "2.1.1",
-        "cookie": "0.3.1",
-        "cookie-parser": "1.4.3",
-        "cors": "2.8.4",
-        "cron": "1.3.0",
-        "express": "4.16.2",
-        "express-session": "1.15.6",
-        "follow-redirects": "1.3.0",
-        "fs-extra": "5.0.0",
-        "fs.notify": "0.0.4",
-        "hash-sum": "1.0.2",
-        "i18next": "1.10.6",
-        "is-utf8": "0.2.1",
-        "js-yaml": "3.10.0",
-        "json-stringify-safe": "5.0.1",
-        "jsonata": "1.5.0",
-        "media-typer": "0.3.0",
-        "memorystore": "1.6.0",
-        "mqtt": "2.15.1",
-        "multer": "1.3.0",
-        "mustache": "2.3.0",
-        "node-red-node-email": "0.1.*",
-        "node-red-node-feedparser": "0.1.*",
-        "node-red-node-rbe": "0.2.*",
-        "node-red-node-twitter": "0.1.*",
-        "nopt": "4.0.1",
-        "oauth2orize": "1.11.0",
-        "on-headers": "1.0.1",
-        "passport": "0.4.0",
-        "passport-http-bearer": "1.0.1",
-        "passport-oauth2-client-password": "0.1.2",
-        "raw-body": "2.3.2",
-        "semver": "5.4.1",
-        "sentiment": "2.1.0",
-        "uglify-js": "3.3.6",
-        "when": "3.7.8",
-        "ws": "1.1.5",
-        "xml2js": "0.4.19"
-    },
-    "optionalDependencies": {
-        "bcrypt": "~1.0.3"
-    },
-    "devDependencies": {
-        "basic-auth": "^2.0.0",
-        "chromedriver": "^2.33.2",
-        "grunt": "~1.0.1",
-        "grunt-chmod": "~1.1.1",
-        "grunt-cli": "~1.2.0",
-        "grunt-concurrent": "~2.3.1",
-        "grunt-contrib-clean": "~1.1.0",
-        "grunt-contrib-compress": "~1.4.0",
-        "grunt-contrib-concat": "~1.0.1",
-        "grunt-contrib-copy": "~1.0.0",
-        "grunt-contrib-jshint": "~1.1.0",
-        "grunt-contrib-uglify": "~3.3.0",
-        "grunt-contrib-watch": "~1.0.0",
-        "grunt-jsonlint": "~1.1.0",
-        "grunt-mocha-istanbul": "5.0.2",
-        "grunt-nodemon": "~0.4.2",
-        "grunt-sass": "~2.0.0",
-        "grunt-simple-mocha": "~0.4.1",
-        "grunt-webdriver": "^2.0.3",
-        "http-proxy": "^1.16.2",
-        "istanbul": "0.4.5",
-        "mocha": "~3.4.2",
-        "should": "^8.4.0",
-        "sinon": "1.17.7",
-        "supertest": "3.0.0",
-        "wdio-chromedriver-service": "^0.1.1",
-        "wdio-mocha-framework": "^0.5.11",
-        "wdio-spec-reporter": "^0.1.3",
-        "webdriverio": "^4.9.11"
-    },
-    "engines": {
-        "node": ">=4"
->>>>>>> 6cd9ccc3
     }
   ],
   "keywords": [
@@ -205,6 +98,7 @@
     "grunt-sass": "~2.0.0",
     "grunt-simple-mocha": "~0.4.1",
     "grunt-webdriver": "^2.0.3",
+    "http-proxy": "^1.16.2",
     "istanbul": "0.4.5",
     "mocha": "^5.1.1",
     "should": "^8.4.0",
