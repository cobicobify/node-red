/**
 * Copyright JS Foundation and other contributors, http://js.foundation
 *
 * Licensed under the Apache License, Version 2.0 (the "License");
 * you may not use this file except in compliance with the License.
 * You may obtain a copy of the License at
 *
 * http://www.apache.org/licenses/LICENSE-2.0
 *
 * Unless required by applicable law or agreed to in writing, software
 * distributed under the License is distributed on an "AS IS" BASIS,
 * WITHOUT WARRANTIES OR CONDITIONS OF ANY KIND, either express or implied.
 * See the License for the specific language governing permissions and
 * limitations under the License.
 **/
var should = require("should");
var sinon = require("sinon");
var path = require("path");

var api = require("../../../red/api");
var runtime = require("../../../red/runtime");

var redNodes = require("../../../red/runtime/nodes");
var storage = require("../../../red/runtime/storage");
var settings = require("../../../red/runtime/settings");
var log = require("../../../red/util/log");

describe("runtime", function() {
    afterEach(function() {
        if (console.log.restore) {
            console.log.restore();
        }
    })

    before(function() {
        process.env.NODE_RED_HOME = path.resolve(path.join(__dirname,"..","..",".."))
    });
    after(function() {
        delete process.env.NODE_RED_HOME;
    });
    function mockUtil(metrics) {
        return {
            log:{
                log: sinon.stub(),
                warn: sinon.stub(),
                info: sinon.stub(),
                trace: sinon.stub(),
                metric: sinon.stub().returns(!!metrics),
                _: function() { return "abc"}
            },
            i18n: {
                registerMessageCatalog: function(){
                    return Promise.resolve();
                }
            }
        }
    }
    describe("init", function() {
        beforeEach(function() {
            sinon.stub(log,"init",function() {});
            sinon.stub(settings,"init",function() {});
            sinon.stub(redNodes,"init",function() {})
        });
        afterEach(function() {
            log.init.restore();
            settings.init.restore();
            redNodes.init.restore();
        })

        it("initialises components", function() {
            runtime.init({testSettings: true, httpAdminRoot:"/"},mockUtil());
            settings.init.called.should.be.true();
            redNodes.init.called.should.be.true();
        });

        it("returns version", function() {
            runtime.init({testSettings: true, httpAdminRoot:"/"},mockUtil());
            /^\d+\.\d+\.\d+(-git)?$/.test(runtime.version()).should.be.true();

        })
    });

    describe("start",function() {
        var storageInit;
        var settingsLoad;
        var redNodesInit;
        var redNodesLoad;
        var redNodesCleanModuleList;
        var redNodesGetNodeList;
        var redNodesLoadFlows;
        var redNodesStartFlows;
<<<<<<< HEAD
=======
        var redNodesLoadContextsPlugin;

>>>>>>> f1d5bbb0
        beforeEach(function() {
            storageInit = sinon.stub(storage,"init",function(settings) {return Promise.resolve();});
            redNodesInit = sinon.stub(redNodes,"init", function() {});
            redNodesLoad = sinon.stub(redNodes,"load", function() {return Promise.resolve()});
            redNodesCleanModuleList = sinon.stub(redNodes,"cleanModuleList",function(){});
            redNodesLoadFlows = sinon.stub(redNodes,"loadFlows",function() {return Promise.resolve()});
            redNodesStartFlows = sinon.stub(redNodes,"startFlows",function() {});
            redNodesLoadContextsPlugin = sinon.stub(redNodes,"loadContextsPlugin",function() {return when.resolve()});
        });
        afterEach(function() {
            storageInit.restore();
            redNodesInit.restore();
            redNodesLoad.restore();
            redNodesGetNodeList.restore();
            redNodesCleanModuleList.restore();
            redNodesLoadFlows.restore();
            redNodesStartFlows.restore();
            redNodesLoadContextsPlugin.restore();
        });
        it("reports errored/missing modules",function(done) {
            redNodesGetNodeList = sinon.stub(redNodes,"getNodeList", function(cb) {
                return [
                    {  err:"errored",name:"errName" }, // error
                    {  module:"module",enabled:true,loaded:false,types:["typeA","typeB"]} // missing
                ].filter(cb);
            });
            var util = mockUtil();
            runtime.init({testSettings: true, httpAdminRoot:"/", load:function() { return Promise.resolve();}},util);
            // sinon.stub(console,"log");
            runtime.start().then(function() {
                // console.log.restore();
                try {
                    storageInit.calledOnce.should.be.true();
                    redNodesInit.calledOnce.should.be.true();
                    redNodesLoad.calledOnce.should.be.true();
                    redNodesLoadFlows.calledOnce.should.be.true();

                    util.log.warn.calledWithMatch("Failed to register 1 node type");
                    util.log.warn.calledWithMatch("Missing node modules");
                    util.log.warn.calledWithMatch(" - module: typeA, typeB");
                    redNodesCleanModuleList.calledOnce.should.be.true();
                    done();
                } catch(err) {
                    done(err);
                }
            }).catch(err=>{done(err)});
        });
        it("initiates load of missing modules",function(done) {
            redNodesGetNodeList = sinon.stub(redNodes,"getNodeList", function(cb) {
                return [
                    {  err:"errored",name:"errName" }, // error
                    {  err:"errored",name:"errName" }, // error
                    {  module:"module",enabled:true,loaded:false,types:["typeA","typeB"]}, // missing
                    {  module:"node-red",enabled:true,loaded:false,types:["typeC","typeD"]} // missing
                ].filter(cb);
            });
            var serverInstallModule = sinon.stub(redNodes,"installModule",function(name) { return Promise.resolve({nodes:[]});});
            var util = mockUtil();
            runtime.init({testSettings: true, autoInstallModules:true, httpAdminRoot:"/", load:function() { return Promise.resolve();}},util);
            sinon.stub(console,"log");
            runtime.start().then(function() {
                console.log.restore();
                try {
                    util.log.warn.calledWithMatch("Failed to register 2 node types");
                    util.log.warn.calledWithMatch("Missing node modules");
                    util.log.warn.calledWithMatch(" - module: typeA, typeB");
                    util.log.warn.calledWithMatch(" - node-red: typeC, typeD");
                    redNodesCleanModuleList.calledOnce.should.be.false();
                    serverInstallModule.calledOnce.should.be.true();
                    serverInstallModule.calledWithMatch("module");
                    done();
                } catch(err) {
                    done(err);
                } finally {
                    serverInstallModule.restore();
                }
            }).catch(err=>{done(err)});
        });
        it("reports errored modules when verbose is enabled",function(done) {
            redNodesGetNodeList = sinon.stub(redNodes,"getNodeList", function(cb) {
                return [
                    {  err:"errored",name:"errName" } // error
                ].filter(cb);
            });
            var util = mockUtil();
            runtime.init({testSettings: true, verbose:true, httpAdminRoot:"/", load:function() { return Promise.resolve();}},util);
            sinon.stub(console,"log");
            runtime.start().then(function() {
                console.log.restore();
                try {
                    util.log.warn.neverCalledWithMatch("Failed to register 1 node type");
                    util.log.warn.calledWithMatch("[errName] errored");
                    done();
                } catch(err) {
                    done(err);
                }
            }).catch(err=>{done(err)});
        });

        it("reports runtime metrics",function(done) {
            var stopFlows = sinon.stub(redNodes,"stopFlows",function() { return when.resolve();} );
            redNodesGetNodeList = sinon.stub(redNodes,"getNodeList", function() {return []});
            var util = mockUtil(true);
            runtime.init({testSettings: true, runtimeMetricInterval:200, httpAdminRoot:"/", load:function() { return Promise.resolve();}},util);
            sinon.stub(console,"log");
            runtime.start().then(function() {
                console.log.restore();
                setTimeout(function() {
                    try {
                        util.log.log.args.should.have.lengthOf(3);
                        util.log.log.args[0][0].should.have.property("event","runtime.memory.rss");
                        util.log.log.args[1][0].should.have.property("event","runtime.memory.heapTotal");
                        util.log.log.args[2][0].should.have.property("event","runtime.memory.heapUsed");
                        done();
                    } catch(err) {
                        done(err);
                    } finally {
                        runtime.stop();
                        stopFlows.restore();
                    }
                },300);
            }).catch(err=>{done(err)});
        });


    });

    it("stops components", function(done) {
        var stopFlows = sinon.stub(redNodes,"stopFlows",function() { return when.resolve();} );
        var closeContextsPlugin = sinon.stub(redNodes,"closeContextsPlugin",function() { return when.resolve();} );
        runtime.stop().then(function(){
            stopFlows.called.should.be.true();
            closeContextsPlugin.called.should.be.true();
            done();
        }).catch(function(err){
            return done(err)
        }).finally(function(){
            stopFlows.restore();
            closeContextsPlugin.restore();
        });
    });
});<|MERGE_RESOLUTION|>--- conflicted
+++ resolved
@@ -89,11 +89,8 @@
         var redNodesGetNodeList;
         var redNodesLoadFlows;
         var redNodesStartFlows;
-<<<<<<< HEAD
-=======
         var redNodesLoadContextsPlugin;
 
->>>>>>> f1d5bbb0
         beforeEach(function() {
             storageInit = sinon.stub(storage,"init",function(settings) {return Promise.resolve();});
             redNodesInit = sinon.stub(redNodes,"init", function() {});
@@ -101,7 +98,7 @@
             redNodesCleanModuleList = sinon.stub(redNodes,"cleanModuleList",function(){});
             redNodesLoadFlows = sinon.stub(redNodes,"loadFlows",function() {return Promise.resolve()});
             redNodesStartFlows = sinon.stub(redNodes,"startFlows",function() {});
-            redNodesLoadContextsPlugin = sinon.stub(redNodes,"loadContextsPlugin",function() {return when.resolve()});
+            redNodesLoadContextsPlugin = sinon.stub(redNodes,"loadContextsPlugin",function() {return Promise.resolve()});
         });
         afterEach(function() {
             storageInit.restore();
@@ -194,7 +191,7 @@
         });
 
         it("reports runtime metrics",function(done) {
-            var stopFlows = sinon.stub(redNodes,"stopFlows",function() { return when.resolve();} );
+            var stopFlows = sinon.stub(redNodes,"stopFlows",function() { return Promise.resolve();} );
             redNodesGetNodeList = sinon.stub(redNodes,"getNodeList", function() {return []});
             var util = mockUtil(true);
             runtime.init({testSettings: true, runtimeMetricInterval:200, httpAdminRoot:"/", load:function() { return Promise.resolve();}},util);
@@ -222,17 +219,18 @@
     });
 
     it("stops components", function(done) {
-        var stopFlows = sinon.stub(redNodes,"stopFlows",function() { return when.resolve();} );
-        var closeContextsPlugin = sinon.stub(redNodes,"closeContextsPlugin",function() { return when.resolve();} );
+        var stopFlows = sinon.stub(redNodes,"stopFlows",function() { return Promise.resolve();} );
+        var closeContextsPlugin = sinon.stub(redNodes,"closeContextsPlugin",function() { return Promise.resolve();} );
         runtime.stop().then(function(){
             stopFlows.called.should.be.true();
             closeContextsPlugin.called.should.be.true();
+            stopFlows.restore();
+            closeContextsPlugin.restore();
             done();
         }).catch(function(err){
-            return done(err)
-        }).finally(function(){
             stopFlows.restore();
             closeContextsPlugin.restore();
+            return done(err)
         });
     });
 });