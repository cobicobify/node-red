--- conflicted
+++ resolved
@@ -176,15 +176,9 @@
         <div id="mqtt-broker-tab-connection" style="display:none">
             <div class="form-row node-input-broker">
                 <label for="node-config-input-broker"><i class="fa fa-globe"></i> <span data-i18n="mqtt.label.broker"></span></label>
-<<<<<<< HEAD
                 <input class="input-append-left" type="text" id="node-config-input-broker" style="width:40%;" data-i18n="[placeholder]mqtt.label.example">
                 <label for="node-config-input-port" style="margin-left:20px; width:43px; "> <span data-i18n="mqtt.label.port"></span></label>
                 <input type="text" id="node-config-input-port" data-i18n="[placeholder]mqtt.label.port" style="width:55px">
-=======
-                <input class="input-append-left" type="text" id="node-config-input-broker" placeholder="e.g. localhost" style="width:40%;" >
-                <label for="node-config-input-port" style="margin-left:20px; width:35px; "> <span data-i18n="mqtt.label.port"></span></label>
-                <input type="text" id="node-config-input-port" placeholder="1883" style="width:55px">
->>>>>>> 8dcc1148
             </div>
             <div class="form-row">
                 <input type="checkbox" id="node-config-input-usetls" style="display: inline-block; width: auto; vertical-align: top;">
@@ -192,10 +186,6 @@
                 <div id="node-config-row-tls" class="hide">
                     <label style="width: auto; margin-left: 20px; margin-right: 10px;" for="node-config-input-tls"><span data-i18n="mqtt.label.tls-config"></span></label><input style="width: 300px;" type="text" id="node-config-input-tls">
                 </div>
-            </div>
-            <div class="form-row">
-                <input type="checkbox" id="node-config-input-usews" style="display: inline-block; width: auto; vertical-align: top;">
-                <label for="node-config-input-usews" style="width: auto;" data-i18n="mqtt.label.use-ws"></label>
             </div>
             <div class="form-row">
                 <label for="node-config-input-clientid"><i class="fa fa-tag"></i> <span data-i18n="mqtt.label.clientid"></span></label>
@@ -270,11 +260,23 @@
 </script>
 
 <script type="text/x-red" data-help-name="mqtt-broker">
-    <p>A minimum MQTT broker connection requires only a broker server address to be added to the default configuration.</p>
-    <p>If the <b>Server</b> option is set to a full url (e.g. ws://example.com:8083/mqtt), then the <b>Port</b> setting will be disabled and ignored.  See <a href='https://github.com/mqttjs/MQTT.js' target="_blank">mqttjs</a> for applicable urls.</p>
-    <p>To secure the connection with SSL/TLS, a TLS Configuration must also be configured and selected. (not applicable to wss://)</p>
-    <p>If you create a Client ID it must be unique to the broker you are connecting to.</p>
-    <p>For more information about MQTT see the <a href="http://www.eclipse.org/paho/" target="_blank">Eclipse Paho</a> site.</p>
+    <p>Configuration for a connection to an MQTT broker.</p>
+    <p>This configuration will create a single connection to the broker which can
+       then be reused by <code>MQTT In</code> and <code>MQTT Out</code> nodes.</p>
+    <p>The node will generate a random Client ID if one is not set and the
+       node is configured to use a Clean Session connection. If a Client ID is set,
+       it must be unique to the broker you are connecting to.</p>
+    <h4>Birth Message</h4>
+    <p>This is a message that will be published on the configured topic whenever the
+       connection is established.</p>
+    <h4>Will Message</h4>
+    <p>This is a message that will be published by the broker in the event the node
+       unexpectedly loses its connection.</p>
+    <h4>WebSockets</h4>
+    <p>The node can be configured to use a WebSocket connection. To do so, the Server
+       field should be configured with a full URI for the connection. For example:</p>
+    <pre>ws://example.com:4000/mqtt</pre>
+
 </script>
 
 <script type="text/javascript">
@@ -283,18 +285,17 @@
         defaults: {
             name: {value:""},
             broker: {value:"",required:true},
-            port: {value:1883,required:false,validate:function(v){ return RED.validators.number() || (v === null) }},
+            port: {value:1883,required:false,validate:RED.validators.number(true)},
             tls: {type:"tls-config",required: false},
             clientid: {value:"", validate: function(v) {
-                    if ($("#node-config-input-clientid").length) {
-                        // Currently editing the node
-                        return $("#node-config-input-cleansession").is(":checked") || (v||"").length > 0;
-                    } else {
-                        return (this.cleansession===undefined || this.cleansession) || (v||"").length > 0;
-                    }
-                }},
+                if ($("#node-config-input-clientid").length) {
+                    // Currently editing the node
+                    return $("#node-config-input-cleansession").is(":checked") || (v||"").length > 0;
+                } else {
+                    return (this.cleansession===undefined || this.cleansession) || (v||"").length > 0;
+                }
+            }},
             usetls: {value: false},
-            usews: {value: false},
             verifyservercert: { value: false},
             compatmode: { value: true},
             keepalive: {value:60,validate:RED.validators.number()},
@@ -313,17 +314,9 @@
             password: {type: "password"}
         },
         label: function() {
-<<<<<<< HEAD
-            var lab = this.name;
-            if ((lab === undefined) || (lab ==="")) {
-                var b = this.broker;
-                if (b === "") { b = "undefined"; }
-                lab = (this.clientid?this.clientid+"@":"")+b+":"+this.port;
-            }
-            return lab;
-            
-            
-=======
+            if (this.name) {
+                return this.name;
+            }
             var b = this.broker;
             if (b === "") { b = "undefined"; }
             var lab = "";
@@ -333,7 +326,6 @@
                 else { lab = lab + ":" + this.port; }
             }
             return lab;
->>>>>>> 8dcc1148
         },
         oneditprepare: function () {
             var tabs = RED.tabs.create({
@@ -368,10 +360,6 @@
                 this.usetls = false;
                 $("#node-config-input-usetls").prop("checked",false);
             }
-            if (typeof this.usews === 'undefined') {
-                this.usews = false;
-                $("#node-config-input-usews").prop('checked', false);
-            }
             if (typeof this.compatmode === 'undefined') {
                 this.compatmode = true;
                 $("#node-config-input-compatmode").prop('checked', true);
@@ -413,7 +401,7 @@
             $("#node-config-input-cleansession").on("click",function() {
                 updateClientId();
             });
-            
+
             function updatePortEntry(){
                 var disabled = $("#node-config-input-port").prop("disabled");
                 if ($("#node-config-input-broker").val().indexOf("://") === -1){
@@ -433,8 +421,8 @@
             $("#node-config-input-broker").on( "keyup", function() {
                 updatePortEntry();
             });
-            setTimeout(updatePortEntry());
-            
+            setTimeout(updatePortEntry,50);
+
         },
         oneditsave: function() {
             if (!$("#node-config-input-usetls").is(':checked')) {
