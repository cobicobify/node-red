/**
 * Copyright 2013, 2015 IBM Corp.
 *
 * Licensed under the Apache License, Version 2.0 (the "License");
 * you may not use this file except in compliance with the License.
 * You may obtain a copy of the License at
 *
 * http://www.apache.org/licenses/LICENSE-2.0
 *
 * Unless required by applicable law or agreed to in writing, software
 * distributed under the License is distributed on an "AS IS" BASIS,
 * WITHOUT WARRANTIES OR CONDITIONS OF ANY KIND, either express or implied.
 * See the License for the specific language governing permissions and
 * limitations under the License.
 **/

RED.i18n = (function() {

    return {
        init: function(done) {
            i18n.init({
                resGetPath: 'locales/__ns__',
                dynamicLoad: false,
                load:'current',
                ns: {
<<<<<<< HEAD
                    namespaces: ["editor","node-red","infotips"],
=======
                    namespaces: ["editor","node-red","jsonata"],
>>>>>>> 83acb66f
                    defaultNs: "editor"
                },
                fallbackLng: ['en-US'],
                useCookie: false
            },function() {
                done();
            });
            RED["_"] = function() {
                return i18n.t.apply(null,arguments);
            }

        },
        loadCatalog: function(namespace,done) {
            i18n.loadNamespace(namespace,done);
        }
    }
})();<|MERGE_RESOLUTION|>--- conflicted
+++ resolved
@@ -23,11 +23,7 @@
                 dynamicLoad: false,
                 load:'current',
                 ns: {
-<<<<<<< HEAD
-                    namespaces: ["editor","node-red","infotips"],
-=======
-                    namespaces: ["editor","node-red","jsonata"],
->>>>>>> 83acb66f
+                    namespaces: ["editor","node-red","jsonata","infotips"],
                     defaultNs: "editor"
                 },
                 fallbackLng: ['en-US'],
